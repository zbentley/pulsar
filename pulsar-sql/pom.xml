--- conflicted
+++ resolved
@@ -25,11 +25,7 @@
     <parent>
         <groupId>org.apache.pulsar</groupId>
         <artifactId>pulsar</artifactId>
-<<<<<<< HEAD
-        <version>2.9.1</version>
-=======
         <version>2.10.0-SNAPSHOT</version>
->>>>>>> 3a12044a
     </parent>
 
     <artifactId>pulsar-sql</artifactId>
@@ -137,8 +133,6 @@
                 <artifactId>okio</artifactId>
                 <version>${okio.version}</version>
             </dependency>
-<<<<<<< HEAD
-=======
 
             <!-- force specific version of slf4j -->
             <dependency>
@@ -151,7 +145,6 @@
                 <artifactId>slf4j-jdk14</artifactId>
                 <version>${slf4j.version}</version>
             </dependency>
->>>>>>> 3a12044a
         </dependencies>
     </dependencyManagement>
 
