/**
 * Licensed to the Apache Software Foundation (ASF) under one
 * or more contributor license agreements.  See the NOTICE file
 * distributed with this work for additional information
 * regarding copyright ownership.  The ASF licenses this file
 * to you under the Apache License, Version 2.0 (the
 * "License"); you may not use this file except in compliance
 * with the License.  You may obtain a copy of the License at
 *
 *   http://www.apache.org/licenses/LICENSE-2.0
 *
 * Unless required by applicable law or agreed to in writing,
 * software distributed under the License is distributed on an
 * "AS IS" BASIS, WITHOUT WARRANTIES OR CONDITIONS OF ANY
 * KIND, either express or implied.  See the License for the
 * specific language governing permissions and limitations
 * under the License.
 */
package org.apache.pulsar.tests.integration.topologies;

import static org.testng.Assert.assertEquals;
import com.fasterxml.jackson.databind.ObjectMapper;
import java.util.ArrayList;
import java.util.List;
import java.util.concurrent.CompletableFuture;
import java.util.concurrent.ThreadLocalRandom;
import java.util.concurrent.TimeUnit;
import org.apache.pulsar.client.api.Consumer;
import org.apache.pulsar.client.api.Message;
import org.apache.pulsar.client.api.MessageId;
import org.apache.pulsar.client.api.Producer;
import org.apache.pulsar.client.api.PulsarClient;
import org.apache.pulsar.client.api.Schema;
import org.apache.pulsar.client.api.SubscriptionType;
import org.apache.pulsar.common.util.FutureUtil;
import org.apache.pulsar.common.util.ObjectMapperFactory;
import org.apache.pulsar.tests.TestRetrySupport;
import org.testng.Assert;
import org.testng.annotations.DataProvider;

public abstract class PulsarTestBase extends TestRetrySupport {

    @DataProvider(name = "TopicDomain")
    public Object[][] topicDomain() {
        return new Object[][] {
                {"persistent"},
                {"non-persistent"}
        };
    }

<<<<<<< HEAD
=======
    public static String randomName() {
        return randomName(6);
    }

>>>>>>> 3a12044a
    public static String randomName(int numChars) {
        StringBuilder sb = new StringBuilder();
        for (int i = 0; i < numChars; i++) {
            sb.append((char) (ThreadLocalRandom.current().nextInt(26) + 'a'));
        }
        return sb.toString();
    }

    protected static String generateNamespaceName() {
        return "ns-" + randomName(8);
    }

    protected static String generateTopicName(String topicPrefix, boolean isPersistent) {
        return generateTopicName("default", topicPrefix, isPersistent);
    }

    protected static String generateTopicName(String namespace, String topicPrefix, boolean isPersistent) {
        String topicName = new StringBuilder(topicPrefix)
                .append("-")
                .append(randomName(8))
                .append("-")
                .append(System.currentTimeMillis())
                .toString();
        if (isPersistent) {
            return "persistent://public/" + namespace + "/" + topicName;
        } else {
            return "non-persistent://public/" + namespace + "/" + topicName;
        }
    }

    protected void testPublishAndConsume(String serviceUrl, boolean isPersistent) throws Exception {
        String topicName = generateTopicName("testpubconsume", isPersistent);

        int numMessages = 10;

        try (PulsarClient client = PulsarClient.builder()
            .serviceUrl(serviceUrl)
            .build()) {

            try (Consumer<String> consumer = client.newConsumer(Schema.STRING)
                .topic(topicName)
                .subscriptionName("my-sub")
                .subscribe()) {

                try (Producer<String> producer = client.newProducer(Schema.STRING)
                    .topic(topicName)
                    .create()) {

                    for (int i = 0; i < numMessages; i++) {
                        producer.send("smoke-message-" + i);
                    }
                }

                for (int i = 0; i < numMessages; i++) {
                    Message<String> m = consumer.receive();
                    assertEquals("smoke-message-" + i, m.getValue());
                }
            }
        }
    }

    protected void testBatchMessagePublishAndConsume(String serviceUrl, boolean isPersistent) throws Exception {
        String topicName = generateTopicName("test-batch-publish-consume", isPersistent);

        final int numMessages = 10000;
        try (PulsarClient client = PulsarClient.builder()
            .serviceUrl(serviceUrl)
            .build()) {

            try (Consumer<String> consumer = client.newConsumer(Schema.STRING)
                .topic(topicName)
                .receiverQueueSize(10000)
                .subscriptionName("my-sub")
                .subscribe()) {

                try (Producer<String> producer = client.newProducer(Schema.STRING)
                    .topic(topicName)
                    .blockIfQueueFull(true)
                    .create()) {

                    List<CompletableFuture<MessageId>> futures = new ArrayList<>();
                    for (int i = 0; i < numMessages; i++) {
                        futures.add(producer.sendAsync("smoke-message-" + i));
                    }
                    // Wait for all messages are publish succeed.
                    FutureUtil.waitForAll(futures).get();
                }

                for (int i = 0; i < numMessages; i++) {
                    Message<String> m = consumer.receive();
                    assertEquals("smoke-message-" + i, m.getValue());
                }
            }
        }
    }

    protected void testBatchIndexAckDisabled(String serviceUrl) throws Exception {
        String topicName = generateTopicName("test-batch-index-ack-disabled", true);
        final int numMessages = 100;
        try (PulsarClient client = PulsarClient.builder()
                .serviceUrl(serviceUrl)
                .build()) {

            try (Consumer<Integer> consumer = client.newConsumer(Schema.INT32)
                    .topic(topicName)
                    .subscriptionName("sub")
                    .receiverQueueSize(100)
                    .subscriptionType(SubscriptionType.Shared)
                    .enableBatchIndexAcknowledgment(false)
                    .ackTimeout(1, TimeUnit.SECONDS)
                    .subscribe();) {

                try (Producer<Integer> producer = client.newProducer(Schema.INT32)
                        .topic(topicName)
                        .batchingMaxPublishDelay(50, TimeUnit.MILLISECONDS)
                        .create()) {

                    List<CompletableFuture<MessageId>> futures = new ArrayList<>();
                    for (int i = 0; i < numMessages; i++) {
                        futures.add(producer.sendAsync(i));
                    }
                    // Wait for all messages are publish succeed.
                    FutureUtil.waitForAll(futures).get();
                }

                for (int i = 0; i < numMessages; i++) {
                    Message<Integer> m = consumer.receive();
                    if (i % 2 == 0) {
                        consumer.acknowledge(m);
                    }
                }

                Message<Integer> redelivery = consumer.receive(3, TimeUnit.SECONDS);
                Assert.assertNotNull(redelivery);
            }
        }
    }

    protected ObjectMapper jsonMapper () {
        return ObjectMapperFactory.getThreadLocal();
    }
}<|MERGE_RESOLUTION|>--- conflicted
+++ resolved
@@ -48,13 +48,10 @@
         };
     }
 
-<<<<<<< HEAD
-=======
     public static String randomName() {
         return randomName(6);
     }
 
->>>>>>> 3a12044a
     public static String randomName(int numChars) {
         StringBuilder sb = new StringBuilder();
         for (int i = 0; i < numChars; i++) {
