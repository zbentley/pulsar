--- conflicted
+++ resolved
@@ -32,11 +32,7 @@
   <groupId>org.apache.pulsar</groupId>
   <artifactId>pulsar</artifactId>
 
-<<<<<<< HEAD
-  <version>2.9.1</version>
-=======
   <version>2.10.0-SNAPSHOT</version>
->>>>>>> 3a12044a
 
   <name>Pulsar</name>
   <description>Pulsar is a distributed pub-sub messaging platform with a very
@@ -114,15 +110,9 @@
     <snappy.version>1.1.7</snappy.version> <!-- ZooKeeper server -->
     <dropwizardmetrics.version>3.2.5</dropwizardmetrics.version> <!-- ZooKeeper server -->
     <curator.version>5.1.0</curator.version>
-<<<<<<< HEAD
-    <netty.version>4.1.72.Final</netty.version>
-    <netty-tc-native.version>2.0.46.Final</netty-tc-native.version>
-    <jetty.version>9.4.43.v20210629</jetty.version>
-=======
     <netty.version>4.1.74.Final</netty.version>
     <netty-tc-native.version>2.0.48.Final</netty-tc-native.version>
     <jetty.version>9.4.44.v20210927</jetty.version>
->>>>>>> 3a12044a
     <conscrypt.version>2.5.2</conscrypt.version>
     <jersey.version>2.34</jersey.version>
     <athenz.version>1.10.9</athenz.version>
@@ -131,11 +121,7 @@
     <rocksdb.version>6.10.2</rocksdb.version>
     <slf4j.version>1.7.32</slf4j.version>
     <commons.collections.version>3.2.2</commons.collections.version>
-<<<<<<< HEAD
-    <log4j2.version>2.16.0</log4j2.version>
-=======
     <log4j2.version>2.17.1</log4j2.version>
->>>>>>> 3a12044a
     <bouncycastle.version>1.69</bouncycastle.version>
     <bouncycastlefips.version>1.0.2</bouncycastlefips.version>
     <jackson.version>2.12.6</jackson.version>
@@ -1292,11 +1278,6 @@
         <artifactId>kotlin-stdlib-jdk8</artifactId>
         <version>${kotlin-stdlib.version}</version>
       </dependency>
-<<<<<<< HEAD
-
-
-=======
->>>>>>> 3a12044a
     </dependencies>
   </dependencyManagement>
 
