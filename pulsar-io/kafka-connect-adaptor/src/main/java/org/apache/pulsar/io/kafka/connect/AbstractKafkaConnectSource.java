--- conflicted
+++ resolved
@@ -27,10 +27,7 @@
 import java.util.concurrent.CompletableFuture;
 import java.util.concurrent.ExecutionException;
 import java.util.concurrent.Future;
-<<<<<<< HEAD
-=======
 import java.util.concurrent.atomic.AtomicInteger;
->>>>>>> 3a12044a
 import lombok.Getter;
 import lombok.extern.slf4j.Slf4j;
 import org.apache.kafka.connect.runtime.TaskConfig;
@@ -190,13 +187,8 @@
 
     public abstract AbstractKafkaSourceRecord<T> processSourceRecord(SourceRecord srcRecord);
 
-<<<<<<< HEAD
-    private static Map<String, String> PROPERTIES = Collections.emptyMap();
-    private static Optional<Long> RECORD_SEQUENCE = Optional.empty();
-=======
     private static final Map<String, String> PROPERTIES = Collections.emptyMap();
     private static final Optional<Long> RECORD_SEQUENCE = Optional.empty();
->>>>>>> 3a12044a
 
     public abstract class AbstractKafkaSourceRecord<T> implements Record {
         @Getter
