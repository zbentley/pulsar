/**
 * Licensed to the Apache Software Foundation (ASF) under one
 * or more contributor license agreements.  See the NOTICE file
 * distributed with this work for additional information
 * regarding copyright ownership.  The ASF licenses this file
 * to you under the Apache License, Version 2.0 (the
 * "License"); you may not use this file except in compliance
 * with the License.  You may obtain a copy of the License at
 *
 *   http://www.apache.org/licenses/LICENSE-2.0
 *
 * Unless required by applicable law or agreed to in writing,
 * software distributed under the License is distributed on an
 * "AS IS" BASIS, WITHOUT WARRANTIES OR CONDITIONS OF ANY
 * KIND, either express or implied.  See the License for the
 * specific language governing permissions and limitations
 * under the License.
 */
package org.apache.pulsar.client.impl;

import static org.apache.pulsar.client.impl.UnAckedMessageTracker.addChunkedMessageIdsAndRemoveFromSequenceMap;
import io.netty.util.Timeout;
import io.netty.util.Timer;
<<<<<<< HEAD

=======
>>>>>>> 3a12044a
import java.io.Closeable;
import java.util.HashMap;
import java.util.HashSet;
import java.util.Set;
import java.util.concurrent.TimeUnit;
import org.apache.pulsar.client.api.Message;
import org.apache.pulsar.client.api.MessageId;
import org.apache.pulsar.client.api.RedeliveryBackoff;
import org.apache.pulsar.client.impl.conf.ConsumerConfigurationData;

class NegativeAcksTracker implements Closeable {

    private HashMap<MessageId, Long> nackedMessages = null;

    private final ConsumerBase<?> consumer;
    private final Timer timer;
    private final long nackDelayNanos;
    private final long timerIntervalNanos;
    private final RedeliveryBackoff negativeAckRedeliveryBackoff;

    private Timeout timeout;

    // Set a min delay to allow for grouping nacks within a single batch
    private static final long MIN_NACK_DELAY_NANOS = TimeUnit.MILLISECONDS.toNanos(100);

    public NegativeAcksTracker(ConsumerBase<?> consumer, ConsumerConfigurationData<?> conf) {
        this.consumer = consumer;
        this.timer = consumer.getClient().timer();
        this.nackDelayNanos = Math.max(TimeUnit.MICROSECONDS.toNanos(conf.getNegativeAckRedeliveryDelayMicros()),
                MIN_NACK_DELAY_NANOS);
        this.negativeAckRedeliveryBackoff = conf.getNegativeAckRedeliveryBackoff();
        if (negativeAckRedeliveryBackoff != null) {
            this.timerIntervalNanos = Math.max(
                    TimeUnit.MILLISECONDS.toNanos(negativeAckRedeliveryBackoff.next(0)),
                    MIN_NACK_DELAY_NANOS) / 3;
        } else {
            this.timerIntervalNanos = nackDelayNanos / 3;
        }
    }

    private synchronized void triggerRedelivery(Timeout t) {
        if (nackedMessages.isEmpty()) {
            this.timeout = null;
            return;
        }

        // Group all the nacked messages into one single re-delivery request
        Set<MessageId> messagesToRedeliver = new HashSet<>();
        long now = System.nanoTime();
        nackedMessages.forEach((msgId, timestamp) -> {
            if (timestamp < now) {
                addChunkedMessageIdsAndRemoveFromSequenceMap(msgId, messagesToRedeliver, this.consumer);
                messagesToRedeliver.add(msgId);
            }
        });

        messagesToRedeliver.forEach(nackedMessages::remove);
        consumer.onNegativeAcksSend(messagesToRedeliver);
        consumer.redeliverUnacknowledgedMessages(messagesToRedeliver);

        this.timeout = timer.newTimeout(this::triggerRedelivery, timerIntervalNanos, TimeUnit.NANOSECONDS);
    }

    public synchronized void add(MessageId messageId) {
        if (messageId instanceof BatchMessageIdImpl) {
            BatchMessageIdImpl batchMessageId = (BatchMessageIdImpl) messageId;
            messageId = new MessageIdImpl(batchMessageId.getLedgerId(), batchMessageId.getEntryId(),
                    batchMessageId.getPartitionIndex());
        }

        if (nackedMessages == null) {
            nackedMessages = new HashMap<>();
        }
        nackedMessages.put(messageId, System.nanoTime() + nackDelayNanos);

        if (this.timeout == null) {
            // Schedule a task and group all the redeliveries for same period. Leave a small buffer to allow for
            // nack immediately following the current one will be batched into the same redeliver request.
            this.timeout = timer.newTimeout(this::triggerRedelivery, timerIntervalNanos, TimeUnit.NANOSECONDS);
        }
    }

<<<<<<< HEAD
=======
    public synchronized void add(Message<?> message) {
        if (negativeAckRedeliveryBackoff == null) {
            add(message.getMessageId());
            return;
        }
        add(message.getMessageId(), message.getRedeliveryCount());
    }

    private synchronized void add(MessageId messageId, int redeliveryCount) {
        if (messageId instanceof TopicMessageIdImpl) {
            TopicMessageIdImpl topicMessageId = (TopicMessageIdImpl) messageId;
            messageId = topicMessageId.getInnerMessageId();
        }

        if (messageId instanceof BatchMessageIdImpl) {
            BatchMessageIdImpl batchMessageId = (BatchMessageIdImpl) messageId;
            messageId = new MessageIdImpl(batchMessageId.getLedgerId(), batchMessageId.getEntryId(),
                    batchMessageId.getPartitionIndex());
        }

        if (nackedMessages == null) {
            nackedMessages = new HashMap<>();
        }

        long backoffNs = TimeUnit.MILLISECONDS.toNanos(negativeAckRedeliveryBackoff.next(redeliveryCount));
        nackedMessages.put(messageId, System.nanoTime() + backoffNs);

        if (this.timeout == null) {
            // Schedule a task and group all the redeliveries for same period. Leave a small buffer to allow for
            // nack immediately following the current one will be batched into the same redeliver request.
            this.timeout = timer.newTimeout(this::triggerRedelivery, timerIntervalNanos, TimeUnit.NANOSECONDS);
        }
    }

>>>>>>> 3a12044a
    @Override
    public synchronized void close() {
        if (timeout != null && !timeout.isCancelled()) {
            timeout.cancel();
            timeout = null;
        }

        if (nackedMessages != null) {
            nackedMessages.clear();
            nackedMessages = null;
        }
    }
}<|MERGE_RESOLUTION|>--- conflicted
+++ resolved
@@ -21,10 +21,6 @@
 import static org.apache.pulsar.client.impl.UnAckedMessageTracker.addChunkedMessageIdsAndRemoveFromSequenceMap;
 import io.netty.util.Timeout;
 import io.netty.util.Timer;
-<<<<<<< HEAD
-
-=======
->>>>>>> 3a12044a
 import java.io.Closeable;
 import java.util.HashMap;
 import java.util.HashSet;
@@ -107,8 +103,6 @@
         }
     }
 
-<<<<<<< HEAD
-=======
     public synchronized void add(Message<?> message) {
         if (negativeAckRedeliveryBackoff == null) {
             add(message.getMessageId());
@@ -143,7 +137,6 @@
         }
     }
 
->>>>>>> 3a12044a
     @Override
     public synchronized void close() {
         if (timeout != null && !timeout.isCancelled()) {
