/**
 * Licensed to the Apache Software Foundation (ASF) under one
 * or more contributor license agreements.  See the NOTICE file
 * distributed with this work for additional information
 * regarding copyright ownership.  The ASF licenses this file
 * to you under the Apache License, Version 2.0 (the
 * "License"); you may not use this file except in compliance
 * with the License.  You may obtain a copy of the License at
 *
 *   http://www.apache.org/licenses/LICENSE-2.0
 *
 * Unless required by applicable law or agreed to in writing,
 * software distributed under the License is distributed on an
 * "AS IS" BASIS, WITHOUT WARRANTIES OR CONDITIONS OF ANY
 * KIND, either express or implied.  See the License for the
 * specific language governing permissions and limitations
 * under the License.
 */
package org.apache.pulsar.client.impl;

import static org.apache.pulsar.common.util.Runnables.catchingAndLoggingThrowables;
import io.netty.buffer.ByteBuf;
import io.netty.channel.EventLoopGroup;
import io.netty.util.Recycler;
import java.util.ArrayList;
import java.util.Collections;
import java.util.HashSet;
import java.util.Iterator;
import java.util.List;
import java.util.Map;
import java.util.Set;
import java.util.concurrent.CompletableFuture;
import java.util.concurrent.ConcurrentHashMap;
import java.util.concurrent.ConcurrentSkipListSet;
import java.util.concurrent.ScheduledFuture;
import java.util.concurrent.TimeUnit;
import java.util.concurrent.atomic.AtomicReferenceFieldUpdater;
import java.util.concurrent.locks.ReentrantReadWriteLock;
import lombok.NonNull;
import lombok.extern.slf4j.Slf4j;
import org.apache.commons.lang3.tuple.Triple;
import org.apache.pulsar.client.api.MessageId;
import org.apache.pulsar.client.api.PulsarClientException;
import org.apache.pulsar.client.impl.conf.ConsumerConfigurationData;
import org.apache.pulsar.client.util.TimedCompletableFuture;
import org.apache.pulsar.common.api.proto.CommandAck;
import org.apache.pulsar.common.api.proto.CommandAck.AckType;
import org.apache.pulsar.common.protocol.Commands;
import org.apache.pulsar.common.util.FutureUtil;
import org.apache.pulsar.common.util.collections.BitSetRecyclable;
import org.apache.pulsar.common.util.collections.ConcurrentBitSetRecyclable;

/**
 * Group the acknowledgements for a certain time and then sends them out in a single protobuf command.
 */
@Slf4j
public class PersistentAcknowledgmentsGroupingTracker implements AcknowledgmentsGroupingTracker {

    /**
     * When reaching the max group size, an ack command is sent out immediately.
     */
    private static final int MAX_ACK_GROUP_SIZE = 1000;

    private final ConsumerImpl<?> consumer;

    private final long acknowledgementGroupTimeMicros;

    private volatile TimedCompletableFuture<Void> currentIndividualAckFuture;
    private volatile TimedCompletableFuture<Void> currentCumulativeAckFuture;

    private volatile LastCumulativeAck lastCumulativeAck =
            LastCumulativeAck.create((MessageIdImpl) MessageIdImpl.earliest, null);

    private volatile boolean cumulativeAckFlushRequired = false;

    // When we flush the command, we should ensure current ack request will send correct
    private final ReentrantReadWriteLock lock = new ReentrantReadWriteLock();

    private static final AtomicReferenceFieldUpdater<PersistentAcknowledgmentsGroupingTracker, LastCumulativeAck>
            LAST_CUMULATIVE_ACK_UPDATER = AtomicReferenceFieldUpdater.newUpdater(
                    PersistentAcknowledgmentsGroupingTracker.class, LastCumulativeAck.class, "lastCumulativeAck");

    /**
     * This is a set of all the individual acks that the application has issued and that were not already sent to
     * broker.
     */
    private final ConcurrentSkipListSet<MessageIdImpl> pendingIndividualAcks;
    private final ConcurrentHashMap<MessageIdImpl, ConcurrentBitSetRecyclable> pendingIndividualBatchIndexAcks;

    private final ScheduledFuture<?> scheduledTask;
    private final boolean batchIndexAckEnabled;
    private final boolean ackReceiptEnabled;

    public PersistentAcknowledgmentsGroupingTracker(ConsumerImpl<?> consumer, ConsumerConfigurationData<?> conf,
                                                    EventLoopGroup eventLoopGroup) {
        this.consumer = consumer;
        this.pendingIndividualAcks = new ConcurrentSkipListSet<>();
        this.pendingIndividualBatchIndexAcks = new ConcurrentHashMap<>();
        this.acknowledgementGroupTimeMicros = conf.getAcknowledgementsGroupTimeMicros();
        this.batchIndexAckEnabled = conf.isBatchIndexAckEnabled();
        this.ackReceiptEnabled = conf.isAckReceiptEnabled();
        this.currentIndividualAckFuture = new TimedCompletableFuture<>();
        this.currentCumulativeAckFuture = new TimedCompletableFuture<>();

        if (acknowledgementGroupTimeMicros > 0) {
<<<<<<< HEAD
            scheduledTask = eventLoopGroup.next().scheduleWithFixedDelay(catchingAndLoggingThrowables(this::flush), acknowledgementGroupTimeMicros,
=======
            scheduledTask = eventLoopGroup.next().scheduleWithFixedDelay(catchingAndLoggingThrowables(this::flush),
                    acknowledgementGroupTimeMicros,
>>>>>>> 3a12044a
                    acknowledgementGroupTimeMicros, TimeUnit.MICROSECONDS);
        } else {
            scheduledTask = null;
        }
    }

    /**
     * Since the ack are delayed, we need to do some best-effort duplicate check to discard messages that are being
     * resent after a disconnection and for which the user has already sent an acknowledgement.
     */
    @Override
    public boolean isDuplicate(@NonNull MessageId messageId) {
        final MessageId messageIdOfLastAck = lastCumulativeAck.messageId;
        if (messageIdOfLastAck == null) {
            return false;
        }
        if (messageId.compareTo(messageIdOfLastAck) <= 0) {
            // Already included in a cumulative ack
            return true;
        } else {
            return pendingIndividualAcks.contains(messageId);
        }
    }

    @Override
    public CompletableFuture<Void> addListAcknowledgment(List<MessageId> messageIds,
                                                         AckType ackType, Map<String, Long> properties) {
        if (AckType.Cumulative.equals(ackType)) {
            if (isAckReceiptEnabled(consumer.getClientCnx())) {
                Set<CompletableFuture<Void>> completableFutureSet = new HashSet<>();
                messageIds.forEach(messageId ->
                        completableFutureSet.add(addAcknowledgment((MessageIdImpl) messageId, ackType, properties)));
                return FutureUtil.waitForAll(new ArrayList<>(completableFutureSet));
            } else {
                messageIds.forEach(messageId -> addAcknowledgment((MessageIdImpl) messageId, ackType, properties));
                return CompletableFuture.completedFuture(null);
            }
        } else {
            if (isAckReceiptEnabled(consumer.getClientCnx())) {
                // when flush the ack, we should bind the this ack in the currentFuture, during this time we can't
                // change currentFuture. but we can lock by the read lock, because the currentFuture is not change
                // any ack operation is allowed.
                this.lock.readLock().lock();
                try {
                    if (messageIds.size() != 0) {
                        addListAcknowledgment(messageIds);
                        return this.currentIndividualAckFuture;
                    } else {
                        return CompletableFuture.completedFuture(null);
                    }
                } finally {
                    this.lock.readLock().unlock();
                    if (acknowledgementGroupTimeMicros == 0 || pendingIndividualAcks.size() >= MAX_ACK_GROUP_SIZE) {
                        flush();
                    }
                }
            } else {
                addListAcknowledgment(messageIds);
                if (acknowledgementGroupTimeMicros == 0 || pendingIndividualAcks.size() >= MAX_ACK_GROUP_SIZE) {
                    flush();
                }
                return CompletableFuture.completedFuture(null);
            }
        }
    }

    private void addListAcknowledgment(List<MessageId> messageIds) {
        for (MessageId messageId : messageIds) {
            consumer.onAcknowledge(messageId, null);
            if (messageId instanceof BatchMessageIdImpl) {
                BatchMessageIdImpl batchMessageId = (BatchMessageIdImpl) messageId;
                if (!batchMessageId.ackIndividual()) {
                    doIndividualBatchAckAsync((BatchMessageIdImpl) messageId);
                } else {
                    messageId = modifyBatchMessageIdAndStatesInConsumer(batchMessageId);
                    doIndividualAckAsync((MessageIdImpl) messageId);
                }
            } else {
                modifyMessageIdStatesInConsumer((MessageIdImpl) messageId);
                doIndividualAckAsync((MessageIdImpl) messageId);
            }
        }
    }

    @Override
    public CompletableFuture<Void> addAcknowledgment(MessageIdImpl msgId, AckType ackType,
                                                     Map<String, Long> properties) {
        if (msgId instanceof BatchMessageIdImpl) {
            BatchMessageIdImpl batchMessageId = (BatchMessageIdImpl) msgId;
            if (ackType == AckType.Individual) {
                consumer.onAcknowledge(msgId, null);
                // ack this ack carry bitSet index and judge bit set are all ack
                if (batchMessageId.ackIndividual()) {
                    MessageIdImpl messageId = modifyBatchMessageIdAndStatesInConsumer(batchMessageId);
                    return doIndividualAck(messageId, properties);
                } else if (batchIndexAckEnabled){
                    return doIndividualBatchAck(batchMessageId, properties);
                } else {
                    // if we prevent batchIndexAck, we can't send the ack command to broker when the batch message are
                    // all ack complete
                    return CompletableFuture.completedFuture(null);
                }
            } else {
                consumer.onAcknowledgeCumulative(msgId, null);
                if (batchMessageId.ackCumulative()) {
                    return doCumulativeAck(msgId, properties, null);
                } else {
                    if (batchIndexAckEnabled) {
                        return doCumulativeBatchIndexAck(batchMessageId, properties);
                    } else {
                        // ack the pre messageId, because we prevent the batchIndexAck, we can ensure pre messageId can
                        // ack
                        if (AckType.Cumulative == ackType
                                && !batchMessageId.getAcker().isPrevBatchCumulativelyAcked()) {
                            doCumulativeAck(batchMessageId.prevBatchMessageId(), properties, null);
                            batchMessageId.getAcker().setPrevBatchCumulativelyAcked(true);
                        }
                        return CompletableFuture.completedFuture(null);
                    }
                }
            }
        } else {
            if (ackType == AckType.Individual) {
                consumer.onAcknowledge(msgId, null);
                modifyMessageIdStatesInConsumer(msgId);
                return doIndividualAck(msgId, properties);
            } else {
                consumer.onAcknowledgeCumulative(msgId, null);
                return doCumulativeAck(msgId, properties, null);
            }
        }
    }

    private MessageIdImpl modifyBatchMessageIdAndStatesInConsumer(BatchMessageIdImpl batchMessageId) {
        MessageIdImpl messageId = new MessageIdImpl(batchMessageId.getLedgerId(),
                batchMessageId.getEntryId(), batchMessageId.getPartitionIndex());
        consumer.getStats().incrementNumAcksSent(batchMessageId.getBatchSize());
        clearMessageIdFromUnAckTrackerAndDeadLetter(messageId);
        return messageId;
    }

    private void modifyMessageIdStatesInConsumer(MessageIdImpl messageId) {
        consumer.getStats().incrementNumAcksSent(1);
        clearMessageIdFromUnAckTrackerAndDeadLetter(messageId);
    }

    private void clearMessageIdFromUnAckTrackerAndDeadLetter(MessageIdImpl messageId) {
        consumer.getUnAckedMessageTracker().remove(messageId);
        if (consumer.getPossibleSendToDeadLetterTopicMessages() != null) {
            consumer.getPossibleSendToDeadLetterTopicMessages().remove(messageId);
        }
    }

    private CompletableFuture<Void> doIndividualAck(MessageIdImpl messageId, Map<String, Long> properties) {
        if (acknowledgementGroupTimeMicros == 0 || (properties != null && !properties.isEmpty())) {
            // We cannot group acks if the delay is 0 or when there are properties attached to it. Fortunately that's an
            // uncommon condition since it's only used for the compaction subscription.
            return doImmediateAck(messageId, AckType.Individual, properties, null);
        } else {
            if (isAckReceiptEnabled(consumer.getClientCnx())) {
                // when flush the ack, we should bind the this ack in the currentFuture, during this time we can't
                // change currentFuture. but we can lock by the read lock, because the currentFuture is not change
                // any ack operation is allowed.
                this.lock.readLock().lock();
                try {
                    doIndividualAckAsync(messageId);
                    return this.currentIndividualAckFuture;
                } finally {
                    this.lock.readLock().unlock();
                    if (pendingIndividualAcks.size() >= MAX_ACK_GROUP_SIZE) {
                        flush();
                    }
                }
            } else {
                doIndividualAckAsync(messageId);
                if (pendingIndividualAcks.size() >= MAX_ACK_GROUP_SIZE) {
                    flush();
                }
                return CompletableFuture.completedFuture(null);
            }
        }
    }


    private void doIndividualAckAsync(MessageIdImpl messageId) {
        pendingIndividualAcks.add(messageId);
        pendingIndividualBatchIndexAcks.remove(messageId);
    }

    private CompletableFuture<Void> doIndividualBatchAck(BatchMessageIdImpl batchMessageId,
                                                         Map<String, Long> properties) {
        if (acknowledgementGroupTimeMicros == 0 || (properties != null && !properties.isEmpty())) {
            return doImmediateBatchIndexAck(batchMessageId, batchMessageId.getBatchIndex(),
                    batchMessageId.getBatchSize(), AckType.Individual, properties);
        } else {
            return doIndividualBatchAck(batchMessageId);
        }
    }

    private CompletableFuture<Void> doIndividualBatchAck(BatchMessageIdImpl batchMessageId) {
        if (isAckReceiptEnabled(consumer.getClientCnx())) {
            // when flush the ack, we should bind the this ack in the currentFuture, during this time we can't
            // change currentFuture. but we can lock by the read lock, because the currentFuture is not change
            // any ack operation is allowed.
            this.lock.readLock().lock();
            try {
                doIndividualBatchAckAsync(batchMessageId);
                return this.currentIndividualAckFuture;
            } finally {
                this.lock.readLock().unlock();
            }
        } else {
            doIndividualBatchAckAsync(batchMessageId);
            return CompletableFuture.completedFuture(null);
        }
    }

    private CompletableFuture<Void> doCumulativeAck(MessageIdImpl messageId, Map<String, Long> properties,
                                                    BitSetRecyclable bitSet) {
        consumer.getStats().incrementNumAcksSent(consumer.getUnAckedMessageTracker().removeMessagesTill(messageId));
        if (acknowledgementGroupTimeMicros == 0 || (properties != null && !properties.isEmpty())) {
            // We cannot group acks if the delay is 0 or when there are properties attached to it. Fortunately that's an
            // uncommon condition since it's only used for the compaction subscription.
            return doImmediateAck(messageId, AckType.Cumulative, properties, bitSet);
        } else {
            if (isAckReceiptEnabled(consumer.getClientCnx())) {
                // when flush the ack, we should bind the this ack in the currentFuture, during this time we can't
                // change currentFuture. but we can lock by the read lock, because the currentFuture is not change
                // any ack operation is allowed.
                this.lock.readLock().lock();
                try {
                    doCumulativeAckAsync(messageId, bitSet);
                    return this.currentCumulativeAckFuture;
                } finally {
                    this.lock.readLock().unlock();
                    if (pendingIndividualBatchIndexAcks.size() >= MAX_ACK_GROUP_SIZE) {
                        flush();
                    }
                }
            } else {
                doCumulativeAckAsync(messageId, bitSet);
                if (pendingIndividualBatchIndexAcks.size() >= MAX_ACK_GROUP_SIZE) {
                    flush();
                }
                return CompletableFuture.completedFuture(null);
            }
        }
    }

    private void doIndividualBatchAckAsync(BatchMessageIdImpl batchMessageId) {
        ConcurrentBitSetRecyclable bitSet = pendingIndividualBatchIndexAcks.computeIfAbsent(
                new MessageIdImpl(batchMessageId.getLedgerId(), batchMessageId.getEntryId(),
                        batchMessageId.getPartitionIndex()), (v) -> {
                    ConcurrentBitSetRecyclable value;
                    if (batchMessageId.getAcker() != null
                            && !(batchMessageId.getAcker() instanceof BatchMessageAckerDisabled)) {
                        value = ConcurrentBitSetRecyclable.create(batchMessageId.getAcker().getBitSet());
                    } else {
                        value = ConcurrentBitSetRecyclable.create();
                        value.set(0, batchMessageId.getOriginalBatchSize());
                    }
                    return value;
                });
        bitSet.clear(batchMessageId.getBatchIndex());
    }

    private void doCumulativeAckAsync(MessageIdImpl msgId, BitSetRecyclable bitSet) {
        // Handle concurrent updates from different threads
        LastCumulativeAck currentCumulativeAck = LastCumulativeAck.create(msgId, bitSet);
        while (true) {
            LastCumulativeAck lastCumulativeAck = this.lastCumulativeAck;
            if (msgId.compareTo(lastCumulativeAck.messageId) > 0) {
                if (LAST_CUMULATIVE_ACK_UPDATER.compareAndSet(this, this.lastCumulativeAck, currentCumulativeAck)) {
                    if (lastCumulativeAck.bitSetRecyclable != null) {
                        try {
                            lastCumulativeAck.bitSetRecyclable.recycle();
                        } catch (Exception ignore) {
                            // no-op
                        }
                        lastCumulativeAck.bitSetRecyclable = null;
                    }
                    lastCumulativeAck.recycle();
                    // Successfully updated the last cumulative ack. Next flush iteration will send this to broker.
                    cumulativeAckFlushRequired = true;
                    return;
                }
            } else {
                currentCumulativeAck.recycle();
                // message id acknowledging an before the current last cumulative ack
                return;
            }
        }
    }

    private CompletableFuture<Void> doCumulativeBatchIndexAck(BatchMessageIdImpl batchMessageId,
                                                              Map<String, Long> properties) {
        if (acknowledgementGroupTimeMicros == 0 || (properties != null && !properties.isEmpty())) {
            return doImmediateBatchIndexAck(batchMessageId, batchMessageId.getBatchIndex(),
                    batchMessageId.getBatchSize(), AckType.Cumulative, properties);
        } else {
            BitSetRecyclable bitSet = BitSetRecyclable.create();
            bitSet.set(0, batchMessageId.getBatchSize());
            bitSet.clear(0, batchMessageId.getBatchIndex() + 1);
            return doCumulativeAck(batchMessageId, null, bitSet);
        }
    }

    private CompletableFuture<Void> doImmediateAck(MessageIdImpl msgId, AckType ackType, Map<String, Long> properties,
                                                   BitSetRecyclable bitSet) {
        ClientCnx cnx = consumer.getClientCnx();

        if (cnx == null) {
            return FutureUtil.failedFuture(new PulsarClientException
                    .ConnectException("Consumer connect fail! consumer state:" + consumer.getState()));
        }
        return newImmediateAckAndFlush(consumer.consumerId, msgId, bitSet, ackType, properties, cnx);
    }

    private CompletableFuture<Void> doImmediateBatchIndexAck(BatchMessageIdImpl msgId, int batchIndex, int batchSize,
                                                             AckType ackType, Map<String, Long> properties) {
        ClientCnx cnx = consumer.getClientCnx();

        if (cnx == null) {
            return FutureUtil.failedFuture(new PulsarClientException
                    .ConnectException("Consumer connect fail! consumer state:" + consumer.getState()));
        }
        BitSetRecyclable bitSet;
        if (msgId.getAcker() != null && !(msgId.getAcker() instanceof BatchMessageAckerDisabled)) {
            bitSet = BitSetRecyclable.valueOf(msgId.getAcker().getBitSet().toLongArray());
        } else {
            bitSet = BitSetRecyclable.create();
            bitSet.set(0, batchSize);
        }
        if (ackType == AckType.Cumulative) {
            bitSet.clear(0, batchIndex + 1);
        } else {
            bitSet.clear(batchIndex);
        }

        CompletableFuture<Void> completableFuture = newMessageAckCommandAndWrite(cnx, consumer.consumerId,
                msgId.ledgerId, msgId.entryId, bitSet, ackType, null, properties, true, null, null);
        bitSet.recycle();
        return completableFuture;
    }

    /**
     * Flush all the pending acks and send them to the broker.
     */
    @Override
    public void flush() {
        ClientCnx cnx = consumer.getClientCnx();

        if (cnx == null) {
            if (log.isDebugEnabled()) {
                log.debug("[{}] Cannot flush pending acks since we're not connected to broker", consumer);
            }
            return;
        }

        if (isAckReceiptEnabled(consumer.getClientCnx())) {
            this.lock.writeLock().lock();
            try {
                flushAsync(cnx);
            } finally {
                this.lock.writeLock().unlock();
            }
        } else {
            flushAsync(cnx);
        }
    }

    private void flushAsync(ClientCnx cnx) {
        boolean shouldFlush = false;
        if (cumulativeAckFlushRequired) {
            newMessageAckCommandAndWrite(cnx, consumer.consumerId, lastCumulativeAck.messageId.ledgerId,
                    lastCumulativeAck.messageId.getEntryId(), lastCumulativeAck.bitSetRecyclable,
                    AckType.Cumulative, null, Collections.emptyMap(), false,
                    this.currentCumulativeAckFuture, null);
            this.consumer.unAckedChunkedMessageIdSequenceMap.remove(lastCumulativeAck.messageId);
            shouldFlush = true;
            cumulativeAckFlushRequired = false;
        }

        // Flush all individual acks
        List<Triple<Long, Long, ConcurrentBitSetRecyclable>> entriesToAck =
                new ArrayList<>(pendingIndividualAcks.size() + pendingIndividualBatchIndexAcks.size());
        if (!pendingIndividualAcks.isEmpty()) {
            if (Commands.peerSupportsMultiMessageAcknowledgment(cnx.getRemoteEndpointProtocolVersion())) {
                // We can send 1 single protobuf command with all individual acks
                while (true) {
                    MessageIdImpl msgId = pendingIndividualAcks.pollFirst();
                    if (msgId == null) {
                        break;
                    }

                    // if messageId is checked then all the chunked related to that msg also processed so, ack all of
                    // them
                    MessageIdImpl[] chunkMsgIds = this.consumer.unAckedChunkedMessageIdSequenceMap.get(msgId);
                    if (chunkMsgIds != null && chunkMsgIds.length > 1) {
                        for (MessageIdImpl cMsgId : chunkMsgIds) {
                            if (cMsgId != null) {
                                entriesToAck.add(Triple.of(cMsgId.getLedgerId(), cMsgId.getEntryId(), null));
                            }
                        }
                        // messages will be acked so, remove checked message sequence
                        this.consumer.unAckedChunkedMessageIdSequenceMap.remove(msgId);
                    } else {
                        entriesToAck.add(Triple.of(msgId.getLedgerId(), msgId.getEntryId(), null));
                    }
                }
            } else {
                // When talking to older brokers, send the acknowledgements individually
                while (true) {
                    MessageIdImpl msgId = pendingIndividualAcks.pollFirst();
                    if (msgId == null) {
                        break;
                    }
                    newMessageAckCommandAndWrite(cnx, consumer.consumerId, msgId.getLedgerId(), msgId.getEntryId(),
                            null, AckType.Individual, null, Collections.emptyMap(), false,
                            null, null);
                    shouldFlush = true;
                }
            }
        }

        if (!pendingIndividualBatchIndexAcks.isEmpty()) {
            Iterator<Map.Entry<MessageIdImpl, ConcurrentBitSetRecyclable>> iterator =
                    pendingIndividualBatchIndexAcks.entrySet().iterator();

            while (iterator.hasNext()) {
                Map.Entry<MessageIdImpl, ConcurrentBitSetRecyclable> entry = iterator.next();
                entriesToAck.add(Triple.of(entry.getKey().ledgerId, entry.getKey().entryId, entry.getValue()));
                iterator.remove();
            }
        }

        if (entriesToAck.size() > 0) {

            newMessageAckCommandAndWrite(cnx, consumer.consumerId, 0L, 0L,
                    null, AckType.Individual, null, null, true,
                    currentIndividualAckFuture, entriesToAck);
            shouldFlush = true;
        }

        if (shouldFlush) {
            if (log.isDebugEnabled()) {
                log.debug("[{}] Flushing pending acks to broker: last-cumulative-ack: {} -- individual-acks: {}"
                                + " -- individual-batch-index-acks: {}",
                        consumer, lastCumulativeAck, pendingIndividualAcks, entriesToAck);
            }
            cnx.ctx().flush();
        }

    }

    @Override
    public void flushAndClean() {
        flush();
        lastCumulativeAck = LastCumulativeAck.create((MessageIdImpl) MessageIdImpl.earliest, null);
        pendingIndividualAcks.clear();
    }

    @Override
    public void close() {
        flush();
        if (scheduledTask != null && !scheduledTask.isCancelled()) {
            scheduledTask.cancel(true);
        }
    }

    private CompletableFuture<Void> newImmediateAckAndFlush(long consumerId, MessageIdImpl msgId,
                                                            BitSetRecyclable bitSet, AckType ackType,
                                                            Map<String, Long> map, ClientCnx cnx) {
        MessageIdImpl[] chunkMsgIds = this.consumer.unAckedChunkedMessageIdSequenceMap.remove(msgId);
        final CompletableFuture<Void> completableFuture;
        // cumulative ack chunk by the last messageId
        if (chunkMsgIds != null &&  ackType != AckType.Cumulative) {
            if (Commands.peerSupportsMultiMessageAcknowledgment(cnx.getRemoteEndpointProtocolVersion())) {
                List<Triple<Long, Long, ConcurrentBitSetRecyclable>> entriesToAck = new ArrayList<>(chunkMsgIds.length);
                for (MessageIdImpl cMsgId : chunkMsgIds) {
                    if (cMsgId != null && chunkMsgIds.length > 1) {
                        entriesToAck.add(Triple.of(cMsgId.getLedgerId(), cMsgId.getEntryId(), null));
                    }
                }
                completableFuture = newMessageAckCommandAndWrite(cnx, consumer.consumerId, 0L, 0L,
                        null, ackType, null, null, true, null, entriesToAck);
            } else {
                // if don't support multi message ack, it also support ack receipt, so we should not think about the
                // ack receipt in this logic
                for (MessageIdImpl cMsgId : chunkMsgIds) {
                    newMessageAckCommandAndWrite(cnx, consumerId, cMsgId.getLedgerId(), cMsgId.getEntryId(),
                            bitSet, ackType, null, map, true, null, null);
                }
                completableFuture = CompletableFuture.completedFuture(null);
            }
        } else {
            completableFuture = newMessageAckCommandAndWrite(cnx, consumerId, msgId.ledgerId, msgId.getEntryId(),
                    bitSet, ackType, null, map, true, null, null);
        }
        return completableFuture;
    }

    private CompletableFuture<Void> newMessageAckCommandAndWrite(
            ClientCnx cnx, long consumerId, long ledgerId,
            long entryId, BitSetRecyclable ackSet, AckType ackType,
            CommandAck.ValidationError validationError,
            Map<String, Long> properties, boolean flush,
            TimedCompletableFuture<Void> timedCompletableFuture,
            List<Triple<Long, Long, ConcurrentBitSetRecyclable>> entriesToAck) {
        if (isAckReceiptEnabled(consumer.getClientCnx())) {
            final long requestId = consumer.getClient().newRequestId();
            final ByteBuf cmd;
            if (entriesToAck == null) {
                cmd = Commands.newAck(consumerId, ledgerId, entryId, ackSet,
                        ackType, null, properties, requestId);
            } else {
                cmd = Commands.newMultiMessageAck(consumerId, entriesToAck, requestId);
            }
            if (timedCompletableFuture == null) {
                return cnx.newAckForReceipt(cmd, requestId);
            } else {
                if (ackType == AckType.Individual) {
                    this.currentIndividualAckFuture = new TimedCompletableFuture<>();
                } else {
                    this.currentCumulativeAckFuture = new TimedCompletableFuture<>();
                }
                cnx.newAckForReceiptWithFuture(cmd, requestId, timedCompletableFuture);
                return timedCompletableFuture;
            }
        } else {
            // client cnx don't support ack receipt, if we don't complete the future, the client will block.
            if (ackReceiptEnabled) {
                synchronized (PersistentAcknowledgmentsGroupingTracker.this) {
                    if (!this.currentCumulativeAckFuture.isDone()) {
                        this.currentCumulativeAckFuture.complete(null);
                    }

                    if (!this.currentIndividualAckFuture.isDone()) {
                        this.currentIndividualAckFuture.complete(null);
                    }
                }
            }
            final ByteBuf cmd;
            if (entriesToAck == null) {
                cmd = Commands.newAck(consumerId, ledgerId, entryId, ackSet,
                        ackType, null, properties, -1);
            } else {
                cmd = Commands.newMultiMessageAck(consumerId, entriesToAck, -1);
            }
            if (flush) {
                cnx.ctx().writeAndFlush(cmd, cnx.ctx().voidPromise());
            } else {
                cnx.ctx().write(cmd, cnx.ctx().voidPromise());
            }
            return CompletableFuture.completedFuture(null);
        }
    }

    private boolean isAckReceiptEnabled(ClientCnx cnx) {
        return ackReceiptEnabled && cnx != null
                && Commands.peerSupportsAckReceipt(cnx.getRemoteEndpointProtocolVersion());
    }

    private static class LastCumulativeAck {
        private MessageIdImpl messageId;
        private BitSetRecyclable bitSetRecyclable;

        static LastCumulativeAck create(MessageIdImpl messageId, BitSetRecyclable bitSetRecyclable) {
            LastCumulativeAck op = RECYCLER.get();
            op.messageId = messageId;
            op.bitSetRecyclable = bitSetRecyclable;
            return op;
        }

        private LastCumulativeAck(Recycler.Handle<LastCumulativeAck> recyclerHandle) {
            this.recyclerHandle = recyclerHandle;
        }

        void recycle() {
            if (bitSetRecyclable != null) {
                this.bitSetRecyclable.recycle();
            }
            this.messageId = null;
            recyclerHandle.recycle(this);
        }

        private final Recycler.Handle<LastCumulativeAck> recyclerHandle;
        private static final Recycler<LastCumulativeAck> RECYCLER = new Recycler<LastCumulativeAck>() {
            @Override
            protected LastCumulativeAck newObject(Handle<LastCumulativeAck> handle) {
                return new LastCumulativeAck(handle);
            }
        };
    }
}<|MERGE_RESOLUTION|>--- conflicted
+++ resolved
@@ -103,12 +103,8 @@
         this.currentCumulativeAckFuture = new TimedCompletableFuture<>();
 
         if (acknowledgementGroupTimeMicros > 0) {
-<<<<<<< HEAD
-            scheduledTask = eventLoopGroup.next().scheduleWithFixedDelay(catchingAndLoggingThrowables(this::flush), acknowledgementGroupTimeMicros,
-=======
             scheduledTask = eventLoopGroup.next().scheduleWithFixedDelay(catchingAndLoggingThrowables(this::flush),
                     acknowledgementGroupTimeMicros,
->>>>>>> 3a12044a
                     acknowledgementGroupTimeMicros, TimeUnit.MICROSECONDS);
         } else {
             scheduledTask = null;
