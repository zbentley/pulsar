--- conflicted
+++ resolved
@@ -450,11 +450,7 @@
             } else {
                 decreaseIncomingMessageSize(message);
                 checkState(message instanceof TopicMessageImpl);
-<<<<<<< HEAD
-                unAckedMessageTracker.add(message.getMessageId());
-=======
                 unAckedMessageTracker.add(message.getMessageId(), message.getRedeliveryCount());
->>>>>>> 3a12044a
                 resumeReceivingFromPausedConsumersIfNeeded();
                 result.complete(message);
             }
@@ -1393,11 +1389,7 @@
                 return FutureUtil.failedFuture(new NotSupportedException("not support shrink topic partitions"));
             }
         }).exceptionally(throwable -> {
-<<<<<<< HEAD
-            log.warn("[{}] Failed to get partitions for topic to determine if new partitions are added", throwable);
-=======
             log.warn("Failed to get partitions for topic to determine if new partitions are added", throwable);
->>>>>>> 3a12044a
             return null;
         });
     }
@@ -1416,16 +1408,6 @@
 
                 // if last auto update not completed yet, do nothing.
                 if (partitionsAutoUpdateFuture == null || partitionsAutoUpdateFuture.isDone()) {
-<<<<<<< HEAD
-                    partitionsAutoUpdateFuture = topicsPartitionChangedListener.onTopicsExtended(partitionedTopics.keySet());
-                }
-            } catch (Throwable th) {
-                log.warn("Encountered error in partition auto update timer task for multi-topic consumer. Another task will be scheduled.", th);
-            } finally {
-                // schedule the next re-check task
-                partitionsAutoUpdateTimeout = client.timer()
-                        .newTimeout(partitionsAutoUpdateTimerTask, conf.getAutoUpdatePartitionsIntervalSeconds(), TimeUnit.SECONDS);
-=======
                     partitionsAutoUpdateFuture =
                             topicsPartitionChangedListener.onTopicsExtended(partitionedTopics.keySet());
                 }
@@ -1437,7 +1419,6 @@
                 partitionsAutoUpdateTimeout = client.timer()
                         .newTimeout(partitionsAutoUpdateTimerTask, conf.getAutoUpdatePartitionsIntervalSeconds(),
                                 TimeUnit.SECONDS);
->>>>>>> 3a12044a
             }
         }
     };
