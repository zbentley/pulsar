/**
 * Licensed to the Apache Software Foundation (ASF) under one
 * or more contributor license agreements.  See the NOTICE file
 * distributed with this work for additional information
 * regarding copyright ownership.  The ASF licenses this file
 * to you under the Apache License, Version 2.0 (the
 * "License"); you may not use this file except in compliance
 * with the License.  You may obtain a copy of the License at
 *
 *   http://www.apache.org/licenses/LICENSE-2.0
 *
 * Unless required by applicable law or agreed to in writing,
 * software distributed under the License is distributed on an
 * "AS IS" BASIS, WITHOUT WARRANTIES OR CONDITIONS OF ANY
 * KIND, either express or implied.  See the License for the
 * specific language governing permissions and limitations
 * under the License.
 */
package org.apache.pulsar.client.impl;

import static com.google.common.base.Preconditions.checkArgument;
import static org.apache.pulsar.common.protocol.Commands.DEFAULT_CONSUMER_EPOCH;
import com.google.common.collect.Queues;
import io.netty.util.Timeout;
import java.nio.charset.StandardCharsets;
import java.util.ArrayList;
import java.util.Collections;
import java.util.List;
import java.util.Map;
import java.util.Set;
import java.util.concurrent.BlockingQueue;
import java.util.concurrent.CompletableFuture;
import java.util.concurrent.ConcurrentLinkedQueue;
import java.util.concurrent.ExecutionException;
import java.util.concurrent.ExecutorService;
import java.util.concurrent.ScheduledExecutorService;
import java.util.concurrent.TimeUnit;
import java.util.concurrent.atomic.AtomicIntegerFieldUpdater;
import java.util.concurrent.atomic.AtomicLongFieldUpdater;
import java.util.concurrent.locks.Lock;
import java.util.concurrent.locks.ReentrantLock;
import lombok.Getter;
import lombok.Setter;
import org.apache.pulsar.client.api.BatchReceivePolicy;
import org.apache.pulsar.client.api.Consumer;
import org.apache.pulsar.client.api.ConsumerBuilder;
import org.apache.pulsar.client.api.ConsumerEventListener;
import org.apache.pulsar.client.api.Message;
import org.apache.pulsar.client.api.MessageId;
import org.apache.pulsar.client.api.MessageListener;
import org.apache.pulsar.client.api.Messages;
import org.apache.pulsar.client.api.PulsarClientException;
import org.apache.pulsar.client.api.Schema;
import org.apache.pulsar.client.api.SubscriptionType;
import org.apache.pulsar.client.api.transaction.Transaction;
import org.apache.pulsar.client.impl.conf.ConsumerConfigurationData;
import org.apache.pulsar.client.impl.transaction.TransactionImpl;
import org.apache.pulsar.client.util.ConsumerName;
import org.apache.pulsar.client.util.ExecutorProvider;
import org.apache.pulsar.common.api.proto.CommandAck.AckType;
import org.apache.pulsar.common.api.proto.CommandSubscribe;
import org.apache.pulsar.common.api.proto.CommandSubscribe.SubType;
import org.apache.pulsar.common.util.FutureUtil;
import org.apache.pulsar.common.util.collections.ConcurrentOpenHashMap;
import org.apache.pulsar.common.util.collections.GrowableArrayBlockingQueue;
import org.slf4j.Logger;
import org.slf4j.LoggerFactory;

public abstract class ConsumerBase<T> extends HandlerState implements Consumer<T> {

    protected final String subscription;
    protected final ConsumerConfigurationData<T> conf;
    protected final String consumerName;
    protected final CompletableFuture<Consumer<T>> subscribeFuture;
    protected final MessageListener<T> listener;
    protected final ConsumerEventListener consumerEventListener;
    protected final ExecutorProvider executorProvider;
    protected final ScheduledExecutorService externalPinnedExecutor;
    protected final ScheduledExecutorService internalPinnedExecutor;
    final BlockingQueue<Message<T>> incomingMessages;
    protected ConcurrentOpenHashMap<MessageIdImpl, MessageIdImpl[]> unAckedChunkedMessageIdSequenceMap;
    protected final ConcurrentLinkedQueue<CompletableFuture<Message<T>>> pendingReceives;
    protected final int maxReceiverQueueSize;
    private volatile int currentReceiverQueueSize;
    protected static final AtomicIntegerFieldUpdater<ConsumerBase> CURRENT_RECEIVER_QUEUE_SIZE_UPDATER =
            AtomicIntegerFieldUpdater.newUpdater(ConsumerBase.class, "currentReceiverQueueSize");
    protected final Schema<T> schema;
    protected final ConsumerInterceptors<T> interceptors;
    protected final BatchReceivePolicy batchReceivePolicy;
    protected final ConcurrentLinkedQueue<OpBatchReceive<T>> pendingBatchReceives;
    private static final AtomicLongFieldUpdater<ConsumerBase> INCOMING_MESSAGES_SIZE_UPDATER = AtomicLongFieldUpdater
            .newUpdater(ConsumerBase.class, "incomingMessagesSize");
    protected volatile long incomingMessagesSize = 0;
    protected volatile Timeout batchReceiveTimeout = null;
    protected final Lock reentrantLock = new ReentrantLock();
    private volatile boolean isListenerHandlingMessage = false;

    protected static final AtomicLongFieldUpdater<ConsumerBase> CONSUMER_EPOCH =
            AtomicLongFieldUpdater.newUpdater(ConsumerBase.class, "consumerEpoch");

    @Setter
    @Getter
    protected volatile long consumerEpoch;

    protected ConsumerBase(PulsarClientImpl client, String topic, ConsumerConfigurationData<T> conf,
                           int receiverQueueSize, ExecutorProvider executorProvider,
                           CompletableFuture<Consumer<T>> subscribeFuture, Schema<T> schema,
                           ConsumerInterceptors interceptors) {
        super(client, topic);
        this.maxReceiverQueueSize = receiverQueueSize;
        this.subscription = conf.getSubscriptionName();
        this.conf = conf;
        this.consumerName = conf.getConsumerName() == null ? ConsumerName.generateRandomName() : conf.getConsumerName();
        this.subscribeFuture = subscribeFuture;
        this.listener = conf.getMessageListener();
        this.consumerEventListener = conf.getConsumerEventListener();
        // Always use growable queue since items can exceed the advertised size
        this.incomingMessages = new GrowableArrayBlockingQueue<>();
        this.unAckedChunkedMessageIdSequenceMap = new ConcurrentOpenHashMap<>();
        this.executorProvider = executorProvider;
        this.externalPinnedExecutor = (ScheduledExecutorService) executorProvider.getExecutor();
        this.internalPinnedExecutor = (ScheduledExecutorService) client.getInternalExecutorService();
        this.pendingReceives = Queues.newConcurrentLinkedQueue();
        this.pendingBatchReceives = Queues.newConcurrentLinkedQueue();
        this.schema = schema;
        this.interceptors = interceptors;
        CURRENT_RECEIVER_QUEUE_SIZE_UPDATER.set(this, receiverQueueSize);
        if (conf.getBatchReceivePolicy() != null) {
            BatchReceivePolicy userBatchReceivePolicy = conf.getBatchReceivePolicy();
            if (userBatchReceivePolicy.getMaxNumMessages() > this.maxReceiverQueueSize) {
                this.batchReceivePolicy = BatchReceivePolicy.builder()
                        .maxNumMessages(this.maxReceiverQueueSize)
                        .maxNumBytes(userBatchReceivePolicy.getMaxNumBytes())
                        .timeout((int) userBatchReceivePolicy.getTimeoutMs(), TimeUnit.MILLISECONDS)
                        .build();
                log.warn("BatchReceivePolicy maxNumMessages: {} is greater than maxReceiverQueueSize: {}, "
                                + "reset to maxReceiverQueueSize. batchReceivePolicy: {}",
                        userBatchReceivePolicy.getMaxNumMessages(), this.maxReceiverQueueSize,
                        this.batchReceivePolicy.toString());
            } else if (userBatchReceivePolicy.getMaxNumMessages() <= 0
                    && userBatchReceivePolicy.getMaxNumBytes() <= 0) {
                this.batchReceivePolicy = BatchReceivePolicy.builder()
                        .maxNumMessages(BatchReceivePolicy.DEFAULT_POLICY.getMaxNumMessages())
                        .maxNumBytes(BatchReceivePolicy.DEFAULT_POLICY.getMaxNumBytes())
                        .timeout((int) userBatchReceivePolicy.getTimeoutMs(), TimeUnit.MILLISECONDS)
                        .build();
                log.warn("BatchReceivePolicy maxNumMessages: {} or maxNumBytes: {} is less than 0. "
                                + "Reset to DEFAULT_POLICY. batchReceivePolicy: {}",
                        userBatchReceivePolicy.getMaxNumMessages(), userBatchReceivePolicy.getMaxNumBytes(),
                        this.batchReceivePolicy.toString());
            } else {
                this.batchReceivePolicy = conf.getBatchReceivePolicy();
            }
        } else {
            this.batchReceivePolicy = BatchReceivePolicy.DEFAULT_POLICY;
        }

        if (batchReceivePolicy.getTimeoutMs() > 0) {
            batchReceiveTimeout = client.timer().newTimeout(this::pendingBatchReceiveTask,
                    batchReceivePolicy.getTimeoutMs(), TimeUnit.MILLISECONDS);
        }
    }

    @Override
    public Message<T> receive() throws PulsarClientException {
        if (listener != null) {
            throw new PulsarClientException.InvalidConfigurationException(
                    "Cannot use receive() when a listener has been set");
        }
        verifyConsumerState();
        return internalReceive();
    }

    @Override
    public CompletableFuture<Message<T>> receiveAsync() {
        if (listener != null) {
            return FutureUtil.failedFuture(new PulsarClientException.InvalidConfigurationException(
                    "Cannot use receive() when a listener has been set"));
        }
        try {
            verifyConsumerState();
        } catch (PulsarClientException e) {
            return FutureUtil.failedFuture(e);
        }
        return internalReceiveAsync();
    }

    protected abstract Message<T> internalReceive() throws PulsarClientException;

    protected abstract CompletableFuture<Message<T>> internalReceiveAsync();

    @Override
    public Message<T> receive(int timeout, TimeUnit unit) throws PulsarClientException {
        if (getCurrentReceiverQueueSize() == 0) {
            throw new PulsarClientException.InvalidConfigurationException(
                    "Can't use receive with timeout, if the queue size is 0");
        }
        if (listener != null) {
            throw new PulsarClientException.InvalidConfigurationException(
                    "Cannot use receive() when a listener has been set");
        }

        verifyConsumerState();
        return internalReceive(timeout, unit);
    }

    protected abstract Message<T> internalReceive(int timeout, TimeUnit unit) throws PulsarClientException;

    @Override
    public Messages<T> batchReceive() throws PulsarClientException {
        verifyBatchReceive();
        verifyConsumerState();
        return internalBatchReceive();
    }

    @Override
    public CompletableFuture<Messages<T>> batchReceiveAsync() {
        try {
            verifyBatchReceive();
            verifyConsumerState();
            return internalBatchReceiveAsync();
        } catch (PulsarClientException e) {
            return FutureUtil.failedFuture(e);
        }
    }

    protected boolean hasNextPendingReceive() {
        return !pendingReceives.isEmpty();
    }

    protected CompletableFuture<Message<T>> nextPendingReceive() {
        CompletableFuture<Message<T>> receivedFuture;
        do {
            receivedFuture = pendingReceives.poll();
            // skip done futures (cancelling a future could mark it done)
        } while (receivedFuture != null && receivedFuture.isDone());
        return receivedFuture;
    }

    protected void completePendingReceive(CompletableFuture<Message<T>> receivedFuture, Message<T> message) {
        getInternalExecutor(message).execute(() -> {
            if (!receivedFuture.complete(message)) {
                log.warn("Race condition detected. receive future was already completed (cancelled={}) and message was "
                                + "dropped. message={}",
                        receivedFuture.isCancelled(), message);
            }
        });
    }

    protected CompletableFuture<Void> failPendingReceive() {
        if (internalPinnedExecutor.isShutdown()) {
            // we need to fail any pending receives no matter what,
            // to avoid blocking user code
            failPendingReceives();
            failPendingBatchReceives();
            return CompletableFuture.completedFuture(null);
        } else {
            CompletableFuture<Void> future = new CompletableFuture<>();
            internalPinnedExecutor.execute(() -> {
                try {
                    failPendingReceives();
                    failPendingBatchReceives();
                } finally {
                    future.complete(null);
                }
            });
            return future;
        }
    }

    private void failPendingReceives() {
        while (!pendingReceives.isEmpty()) {
            CompletableFuture<Message<T>> receiveFuture = pendingReceives.poll();
            if (receiveFuture == null) {
                break;
            }
            if (!receiveFuture.isDone()) {
                receiveFuture.completeExceptionally(
                        new PulsarClientException.AlreadyClosedException(
                                String.format("The consumer which subscribes the topic %s with subscription name %s "
                                        + "was already closed when cleaning and closing the consumers",
                                        topic, subscription)));
            }
        }
    }

    private void failPendingBatchReceives() {
        while (hasNextBatchReceive()) {
            OpBatchReceive<T> opBatchReceive = nextBatchReceive();
            if (opBatchReceive == null || opBatchReceive.future == null) {
                break;
            }
            if (!opBatchReceive.future.isDone()) {
                opBatchReceive.future.completeExceptionally(
                        new PulsarClientException.AlreadyClosedException(
                                String.format("The consumer which subscribes the topic %s with subscription name %s was"
                                                + " already closed when cleaning and closing the consumers",
                                        topic, subscription)));
            }
        }
    }

    protected abstract Messages<T> internalBatchReceive() throws PulsarClientException;

    protected abstract CompletableFuture<Messages<T>> internalBatchReceiveAsync();

    private static void validateMessageId(Message<?> message) throws PulsarClientException {
        if (message == null) {
            throw new PulsarClientException.InvalidMessageException("Non-null message is required");
        }
        if (message.getMessageId() == null) {
            throw new PulsarClientException.InvalidMessageException("Cannot handle message with null messageId");
        }
    }

    private static void validateMessageId(MessageId messageId) throws PulsarClientException {
        if (messageId == null) {
            throw new PulsarClientException.InvalidMessageException("Cannot handle message with null messageId");
        }
    }

    @Override
    public void acknowledge(Message<?> message) throws PulsarClientException {
        validateMessageId(message);
        acknowledge(message.getMessageId());
    }

    @Override
    public void acknowledge(MessageId messageId) throws PulsarClientException {
        validateMessageId(messageId);
        try {
            acknowledgeAsync(messageId).get();
        } catch (InterruptedException e) {
            Thread.currentThread().interrupt();
            throw PulsarClientException.unwrap(e);
        } catch (ExecutionException e) {
            throw PulsarClientException.unwrap(e);
        }
    }

    @Override
    public void acknowledge(List<MessageId> messageIdList) throws PulsarClientException {
        try {
            acknowledgeAsync(messageIdList).get();
        } catch (InterruptedException e) {
            Thread.currentThread().interrupt();
            throw PulsarClientException.unwrap(e);
        } catch (ExecutionException e) {
            throw PulsarClientException.unwrap(e);
        }
    }

    @Override
    public void acknowledge(Messages<?> messages) throws PulsarClientException {
        try {
            acknowledgeAsync(messages).get();
        } catch (InterruptedException e) {
            Thread.currentThread().interrupt();
            throw PulsarClientException.unwrap(e);
        } catch (ExecutionException e) {
            throw PulsarClientException.unwrap(e);
        }
    }

    @Override
    public void reconsumeLater(Message<?> message, long delayTime, TimeUnit unit) throws PulsarClientException {
        reconsumeLater(message, null, delayTime, unit);
    }

    @Override
    public void reconsumeLater(Message<?> message, Map<String, String> customProperties, long delayTime, TimeUnit unit)
            throws PulsarClientException {
        if (!conf.isRetryEnable()) {
            throw new PulsarClientException("reconsumeLater method not support!");
        }
        try {
            reconsumeLaterAsync(message, customProperties, delayTime, unit).get();
        } catch (InterruptedException e) {
            Thread.currentThread().interrupt();
            throw PulsarClientException.unwrap(e);
        } catch (ExecutionException e) {
            throw PulsarClientException.unwrap(e);
        }
    }

    @Override
    public void reconsumeLater(Messages<?> messages, long delayTime, TimeUnit unit) throws PulsarClientException {
        try {
            reconsumeLaterAsync(messages, delayTime, unit).get();
        } catch (InterruptedException e) {
            Thread.currentThread().interrupt();
            throw PulsarClientException.unwrap(e);
        } catch (ExecutionException e) {
            throw PulsarClientException.unwrap(e);
        }
    }

    @Override
    public void acknowledgeCumulative(Message<?> message) throws PulsarClientException {
        validateMessageId(message);
        acknowledgeCumulative(message.getMessageId());
    }

    @Override
    public void acknowledgeCumulative(MessageId messageId) throws PulsarClientException {
        validateMessageId(messageId);
        try {
            acknowledgeCumulativeAsync(messageId).get();
        } catch (InterruptedException e) {
            Thread.currentThread().interrupt();
            throw PulsarClientException.unwrap(e);
        } catch (ExecutionException e) {
            throw PulsarClientException.unwrap(e);
        }
    }

    @Override
    public void reconsumeLaterCumulative(Message<?> message, long delayTime, TimeUnit unit)
            throws PulsarClientException {
        try {
            reconsumeLaterCumulativeAsync(message, delayTime, unit).get();
        } catch (InterruptedException e) {
            Thread.currentThread().interrupt();
            throw PulsarClientException.unwrap(e);
        } catch (ExecutionException e) {
            throw PulsarClientException.unwrap(e);
        }
    }

    @Override
    public CompletableFuture<Void> acknowledgeAsync(Message<?> message) {
        try {
            validateMessageId(message);
        } catch (PulsarClientException e) {
            return FutureUtil.failedFuture(e);
        }
        return acknowledgeAsync(message.getMessageId());
    }

    @Override
    public CompletableFuture<Void> acknowledgeAsync(Messages<?> messages) {
        List<MessageId> messageIds = new ArrayList<>(messages.size());
        for (Message<?> message: messages) {
            try {
                validateMessageId(message);
            } catch (PulsarClientException e) {
                return FutureUtil.failedFuture(e);
            }
            messageIds.add(message.getMessageId());
        }
        return acknowledgeAsync(messageIds);
    }

    @Override
    public CompletableFuture<Void> acknowledgeAsync(List<MessageId> messageIdList) {
        return doAcknowledgeWithTxn(messageIdList, AckType.Individual, Collections.emptyMap(), null);
    }

    @Override
    public CompletableFuture<Void> reconsumeLaterAsync(Message<?> message, long delayTime, TimeUnit unit) {
        return reconsumeLaterAsync(message, null, delayTime, unit);
    }

    @Override
    public CompletableFuture<Void> reconsumeLaterAsync(
            Message<?> message, Map<String, String> customProperties, long delayTime, TimeUnit unit) {
        if (!conf.isRetryEnable()) {
            return FutureUtil.failedFuture(new PulsarClientException("reconsumeLater method not support!"));
        }
        try {
            validateMessageId(message);
        } catch (PulsarClientException e) {
            return FutureUtil.failedFuture(e);
        }
        return doReconsumeLater(message, AckType.Individual, customProperties, delayTime, unit);
    }

    @Override
    public CompletableFuture<Void> reconsumeLaterAsync(Messages<?> messages, long delayTime, TimeUnit unit) {
        for (Message<?> message: messages) {
            try {
                validateMessageId(message);
            } catch (PulsarClientException e) {
                return FutureUtil.failedFuture(e);
            }
        }
        messages.forEach(message -> reconsumeLaterAsync(message, delayTime, unit));
        return CompletableFuture.completedFuture(null);
    }

    @Override
    public CompletableFuture<Void> acknowledgeCumulativeAsync(Message<?> message) {
        try {
            validateMessageId(message);
        } catch (PulsarClientException e) {
            return FutureUtil.failedFuture(e);
        }
        return acknowledgeCumulativeAsync(message.getMessageId());
    }

    @Override
    public CompletableFuture<Void> reconsumeLaterCumulativeAsync(Message<?> message, long delayTime, TimeUnit unit) {
        return reconsumeLaterCumulativeAsync(message, null, delayTime, unit);
    }

    @Override
    public CompletableFuture<Void> reconsumeLaterCumulativeAsync(
            Message<?> message, Map<String, String> customProperties, long delayTime, TimeUnit unit) {
        if (!conf.isRetryEnable()) {
            return FutureUtil.failedFuture(new PulsarClientException("reconsumeLater method not support!"));
        }
        if (!isCumulativeAcknowledgementAllowed(conf.getSubscriptionType())) {
            return FutureUtil.failedFuture(new PulsarClientException.InvalidConfigurationException(
                    "Cannot use cumulative acks on a non-exclusive subscription"));
        }
        return doReconsumeLater(message, AckType.Cumulative, customProperties, delayTime, unit);
    }

    @Override
    public CompletableFuture<Void> acknowledgeAsync(MessageId messageId) {
        return acknowledgeAsync(messageId, null);
    }

    @Override
    public CompletableFuture<Void> acknowledgeAsync(MessageId messageId,
                                                    Transaction txn) {
        TransactionImpl txnImpl = null;
        if (null != txn) {
            checkArgument(txn instanceof TransactionImpl);
            txnImpl = (TransactionImpl) txn;
            CompletableFuture<Void> completableFuture = new CompletableFuture<>();
           if (!txnImpl.checkIfOpen(completableFuture)) {
               return completableFuture;
           }
        }
        return doAcknowledgeWithTxn(messageId, AckType.Individual, Collections.emptyMap(), txnImpl);
    }

    @Override
    public CompletableFuture<Void> acknowledgeCumulativeAsync(MessageId messageId) {
        return acknowledgeCumulativeAsync(messageId, null);
    }

    @Override
    public CompletableFuture<Void> acknowledgeCumulativeAsync(MessageId messageId, Transaction txn) {
        if (!isCumulativeAcknowledgementAllowed(conf.getSubscriptionType())) {
            return FutureUtil.failedFuture(new PulsarClientException.InvalidConfigurationException(
                    "Cannot use cumulative acks on a non-exclusive/non-failover subscription"));
        }

        TransactionImpl txnImpl = null;
        if (null != txn) {
            checkArgument(txn instanceof TransactionImpl);
            txnImpl = (TransactionImpl) txn;
        }
        return doAcknowledgeWithTxn(messageId, AckType.Cumulative, Collections.emptyMap(), txnImpl);
    }

    @Override
    public void negativeAcknowledge(Message<?> message) {
        negativeAcknowledge(message.getMessageId());
    }

    protected CompletableFuture<Void> doAcknowledgeWithTxn(List<MessageId> messageIdList, AckType ackType,
                                                           Map<String, Long> properties,
                                                           TransactionImpl txn) {
        CompletableFuture<Void> ackFuture;
        if (txn != null) {
            ackFuture = txn.registerAckedTopic(getTopic(), subscription)
                    .thenCompose(ignored -> doAcknowledge(messageIdList, ackType, properties, txn));
            txn.registerAckOp(ackFuture);
        } else {
            ackFuture = doAcknowledge(messageIdList, ackType, properties, null);
        }
        return ackFuture;
    }

    protected CompletableFuture<Void> doAcknowledgeWithTxn(MessageId messageId, AckType ackType,
                                                           Map<String, Long> properties,
                                                           TransactionImpl txn) {
        CompletableFuture<Void> ackFuture;
        if (txn != null && (this instanceof ConsumerImpl)) {
            // it is okay that we register acked topic after sending the acknowledgements. because
            // the transactional ack will not be visiable for consumers until the transaction is
            // committed
            if (ackType == AckType.Cumulative) {
                txn.registerCumulativeAckConsumer((ConsumerImpl<?>) this);
            }

            ackFuture = txn.registerAckedTopic(getTopic(), subscription)
                    .thenCompose(ignored -> doAcknowledge(messageId, ackType, properties, txn));
            // register the ackFuture as part of the transaction
            txn.registerAckOp(ackFuture);
            return ackFuture;
        } else {
            ackFuture = doAcknowledge(messageId, ackType, properties, txn);
        }
        return ackFuture;
    }

    protected abstract CompletableFuture<Void> doAcknowledge(MessageId messageId, AckType ackType,
                                                             Map<String, Long> properties,
                                                             TransactionImpl txn);

    protected abstract CompletableFuture<Void> doAcknowledge(List<MessageId> messageIdList, AckType ackType,
                                                    Map<String, Long> properties,
                                                    TransactionImpl txn);

    protected abstract CompletableFuture<Void> doReconsumeLater(Message<?> message, AckType ackType,
                                                                Map<String, String> customProperties,
                                                                long delayTime,
                                                                TimeUnit unit);

    @Override
    public void negativeAcknowledge(Messages<?> messages) {
        messages.forEach(this::negativeAcknowledge);
    }


    @Override
    public void unsubscribe() throws PulsarClientException {
        try {
            unsubscribeAsync().get();
        } catch (InterruptedException e) {
            Thread.currentThread().interrupt();
            throw PulsarClientException.unwrap(e);
        } catch (ExecutionException e) {
            throw PulsarClientException.unwrap(e);
        }
    }

    @Override
    public abstract CompletableFuture<Void> unsubscribeAsync();

    @Override
    public void close() throws PulsarClientException {
        try {
            closeAsync().get();
        } catch (InterruptedException e) {
            Thread.currentThread().interrupt();
            throw PulsarClientException.unwrap(e);
        } catch (ExecutionException e) {
            throw PulsarClientException.unwrap(e);
        }
    }

    @Override
    public abstract CompletableFuture<Void> closeAsync();


    @Override
    public MessageId getLastMessageId() throws PulsarClientException {
        try {
            return getLastMessageIdAsync().get();
        } catch (InterruptedException e) {
            Thread.currentThread().interrupt();
            throw PulsarClientException.unwrap(e);
        } catch (ExecutionException e) {
            throw PulsarClientException.unwrap(e);
        }
    }

    @Override
    public abstract CompletableFuture<MessageId> getLastMessageIdAsync();

    private boolean isCumulativeAcknowledgementAllowed(SubscriptionType type) {
        return SubscriptionType.Shared != type && SubscriptionType.Key_Shared != type;
    }

    protected SubType getSubType() {
        SubscriptionType type = conf.getSubscriptionType();
        switch (type) {
        case Exclusive:
            return SubType.Exclusive;

        case Shared:
            return SubType.Shared;

        case Failover:
            return SubType.Failover;

        case Key_Shared:
            return SubType.Key_Shared;
        }

        // Should not happen since we cover all cases above
        return null;
    }

    public abstract int getAvailablePermits();

    public abstract int numMessagesInQueue();

    public CompletableFuture<Consumer<T>> subscribeFuture() {
        return subscribeFuture;
    }

    @Override
    public String getTopic() {
        return topic;
    }

    @Override
    public String getSubscription() {
        return subscription;
    }

    @Override
    public String getConsumerName() {
        return this.consumerName;
    }

    /**
     * Redelivers the given unacknowledged messages. In Failover mode, the request is ignored if the consumer is not
     * active for the given topic. In Shared mode, the consumers messages to be redelivered are distributed across all
     * the connected consumers. This is a non blocking call and doesn't throw an exception. In case the connection
     * breaks, the messages are redelivered after reconnect.
     */
    protected abstract void redeliverUnacknowledgedMessages(Set<MessageId> messageIds);

    @Override
    public String toString() {
        return "ConsumerBase{"
                + "subscription='" + subscription + '\''
                + ", consumerName='" + consumerName + '\''
                + ", topic='" + topic + '\''
                + '}';
    }

    protected Message<T> beforeConsume(Message<T> message) {
        if (interceptors != null) {
            return interceptors.beforeConsume(this, message);
        } else {
            return message;
        }
    }

    protected void onAcknowledge(MessageId messageId, Throwable exception) {
        if (interceptors != null) {
            interceptors.onAcknowledge(this, messageId, exception);
        }
    }

    protected void onAcknowledgeCumulative(MessageId messageId, Throwable exception) {
        if (interceptors != null) {
            interceptors.onAcknowledgeCumulative(this, messageId, exception);
        }
    }

    protected void onNegativeAcksSend(Set<MessageId> messageIds) {
        if (interceptors != null) {
            interceptors.onNegativeAcksSend(this, messageIds);
        }
    }

    protected void onAckTimeoutSend(Set<MessageId> messageIds) {
        if (interceptors != null) {
            interceptors.onAckTimeoutSend(this, messageIds);
        }
    }

    protected void onPartitionsChange(String topicName, int partitions) {
        if (interceptors != null) {
            interceptors.onPartitionsChange(topicName, partitions);
        }
    }

    protected boolean canEnqueueMessage(Message<T> message) {
        // Default behavior, can be overridden in subclasses
        return true;
    }

    protected boolean enqueueMessageAndCheckBatchReceive(Message<T> message) {
        int messageSize = message.size();
        if (canEnqueueMessage(message) && incomingMessages.offer(message)) {
            // After we have enqueued the messages on `incomingMessages` queue, we cannot touch the message instance
            // anymore, since for pooled messages, this instance was possibly already been released and recycled.
            INCOMING_MESSAGES_SIZE_UPDATER.addAndGet(this, messageSize);
        }
        return hasEnoughMessagesForBatchReceive();
    }

    protected boolean hasEnoughMessagesForBatchReceive() {
        if (batchReceivePolicy.getMaxNumMessages() <= 0 && batchReceivePolicy.getMaxNumBytes() <= 0) {
            return false;
        }
        return (batchReceivePolicy.getMaxNumMessages() > 0
                && incomingMessages.size() >= batchReceivePolicy.getMaxNumMessages())
                || (batchReceivePolicy.getMaxNumBytes() > 0
                && getIncomingMessageSize() >= batchReceivePolicy.getMaxNumBytes());
    }

    private void verifyConsumerState() throws PulsarClientException {
        switch (getState()) {
            case Ready:
            case Connecting:
                break; // Ok
            case Closing:
            case Closed:
                throw  new PulsarClientException.AlreadyClosedException("Consumer already closed");
            case Terminated:
                throw new PulsarClientException.AlreadyClosedException("Topic was terminated");
            case Failed:
            case Uninitialized:
                throw new PulsarClientException.NotConnectedException();
            default:
                break;
        }
    }

    private void verifyBatchReceive() throws PulsarClientException {
        if (listener != null) {
            throw new PulsarClientException.InvalidConfigurationException(
                "Cannot use receive() when a listener has been set");
        }
        if (getCurrentReceiverQueueSize() == 0) {
            throw new PulsarClientException.InvalidConfigurationException(
                "Can't use batch receive, if the queue size is 0");
        }
    }

    protected static final class OpBatchReceive<T> {

        final CompletableFuture<Messages<T>> future;
        final long createdAt;

        private OpBatchReceive(CompletableFuture<Messages<T>> future) {
            this.future = future;
            this.createdAt = System.nanoTime();
        }

        static <T> OpBatchReceive<T> of(CompletableFuture<Messages<T>> future) {
            return new OpBatchReceive<>(future);
        }
    }

    protected void notifyPendingBatchReceivedCallBack() {
        OpBatchReceive<T> opBatchReceive = nextBatchReceive();
        if (opBatchReceive == null) {
            return;
        }

        reentrantLock.lock();
        try {
            notifyPendingBatchReceivedCallBack(opBatchReceive);
        } finally {
            reentrantLock.unlock();
        }
    }

    private boolean hasNextBatchReceive() {
        return !pendingBatchReceives.isEmpty();
    }


    private OpBatchReceive<T> nextBatchReceive() {
        OpBatchReceive<T> opBatchReceive = null;
        while (opBatchReceive == null) {
            opBatchReceive = pendingBatchReceives.poll();

            // no entry available
            if (opBatchReceive == null) {
                return null;
            }
            // skip entries where future is null or has been completed (cancel / timeout)
            if (opBatchReceive.future == null || opBatchReceive.future.isDone()) {
                opBatchReceive = null;
            }
        }
        return opBatchReceive;
    }

    protected final void notifyPendingBatchReceivedCallBack(OpBatchReceive<T> opBatchReceive) {
        MessagesImpl<T> messages = getNewMessagesImpl();
        Message<T> msgPeeked = incomingMessages.peek();
        while (msgPeeked != null && messages.canAdd(msgPeeked)) {
            Message<T> msg = incomingMessages.poll();
            if (msg != null) {
                messageProcessed(msg);
                Message<T> interceptMsg = beforeConsume(msg);
                messages.add(interceptMsg);
            }
            msgPeeked = incomingMessages.peek();
        }

        completePendingBatchReceive(opBatchReceive.future, messages);
    }

    protected void completePendingBatchReceive(CompletableFuture<Messages<T>> future, Messages<T> messages) {
        if (!future.complete(messages)) {
            log.warn("Race condition detected. batch receive future was already completed (cancelled={}) and messages"
                            + " were dropped. messages={}",
                    future.isCancelled(), messages);
        }
    }

    protected abstract void messageProcessed(Message<?> msg);


    private void pendingBatchReceiveTask(Timeout timeout) {
        internalPinnedExecutor.execute(() -> doPendingBatchReceiveTask(timeout));
    }

    private void doPendingBatchReceiveTask(Timeout timeout) {
        if (timeout.isCancelled()) {
            return;
        }

        long timeToWaitMs;

        synchronized (this) {
            // If it's closing/closed we need to ignore this timeout and not schedule next timeout.
            if (getState() == State.Closing || getState() == State.Closed) {
                return;
            }

            timeToWaitMs = batchReceivePolicy.getTimeoutMs();
            OpBatchReceive<T> opBatchReceive = pendingBatchReceives.peek();

            while (opBatchReceive != null) {
                // If there is at least one batch receive, calculate the diff between the batch receive timeout
                // and the elapsed time since the operation was created.
                long diff = batchReceivePolicy.getTimeoutMs()
                        - TimeUnit.NANOSECONDS.toMillis(System.nanoTime() - opBatchReceive.createdAt);

                if (diff <= 0) {
                    completeOpBatchReceive(opBatchReceive);

                    // remove the peeked item from the queue
                    OpBatchReceive<T> removed = pendingBatchReceives.poll();

                    if (removed != opBatchReceive) {
                        // regression check, if this were to happen due to incorrect code changes in the future,
                        // (allowing multi-threaded calls to poll()), then ensure that the polled item is completed
                        // to avoid blocking user code

                        log.error("Race condition in consumer {} (should not cause data loss). "
                                + " Concurrent operations on pendingBatchReceives is not safe", this.consumerName);
                        if (removed != null && !removed.future.isDone()) {
                            completeOpBatchReceive(removed);
                        }
                    }

                } else {
                    // The diff is greater than zero, set the timeout to the diff value
                    timeToWaitMs = diff;
                    break;
                }

                opBatchReceive = pendingBatchReceives.peek();
            }
            batchReceiveTimeout = client.timer().newTimeout(this::pendingBatchReceiveTask,
                    timeToWaitMs, TimeUnit.MILLISECONDS);
        }
    }

    protected void triggerListener() {
<<<<<<< HEAD
        // Trigger the notification on the message listener in a separate thread to avoid blocking the networking
        // thread while the message processing happens
        internalPinnedExecutor.execute(() -> {
            try {
                // Control executor to call MessageListener one by one.
                if (executorQueueSize.get() < 1) {
                    final Message<T> msg = internalReceive(0, TimeUnit.MILLISECONDS);
                    if (msg != null) {
                        executorQueueSize.incrementAndGet();
=======
        // Use internalPinnedExecutor to maintain message ordering
        internalPinnedExecutor.execute(() -> {
            try {
                // Listener should only have one pending/running executable to process a message
                // See https://github.com/apache/pulsar/issues/11008 for context.
                if (!isListenerHandlingMessage) {
                    final Message<T> msg = internalReceive(0, TimeUnit.MILLISECONDS);
                    if (msg != null) {
                        isListenerHandlingMessage = true;
                        // Trigger the notification on the message listener in a separate thread to avoid blocking the
                        // internal pinned executor thread while the message processing happens
>>>>>>> 3a12044a
                        if (SubscriptionType.Key_Shared == conf.getSubscriptionType()) {
                            executorProvider.getExecutor(peekMessageKey(msg)).execute(() ->
                                    callMessageListener(msg));
                        } else {
                            getExternalExecutor(msg).execute(() -> {
                                callMessageListener(msg);
                            });
                        }
                    }
                }
            } catch (PulsarClientException e) {
                log.warn("[{}] [{}] Failed to dequeue the message for listener", topic, subscription, e);
                return;
            }

            if (log.isDebugEnabled()) {
                log.debug("[{}] [{}] Message has been cleared from the queue", topic, subscription);
            }
        });
    }

    protected void callMessageListener(Message<T> msg) {
        try {
            if (log.isDebugEnabled()) {
                log.debug("[{}][{}] Calling message listener for message {}", topic, subscription,
                        msg.getMessageId());
            }
            listener.received(ConsumerBase.this, msg);
        } catch (Throwable t) {
            log.error("[{}][{}] Message listener error in processing message: {}", topic, subscription,
                    msg.getMessageId(), t);
        } finally {
            isListenerHandlingMessage = false;
            triggerListener();
        }
    }

    static final byte[] NONE_KEY = "NONE_KEY".getBytes(StandardCharsets.UTF_8);
    protected byte[] peekMessageKey(Message<T> msg) {
        byte[] key = NONE_KEY;
        if (msg.hasKey()) {
            key = msg.getKeyBytes();
        }
        if (msg.hasOrderingKey()) {
            key = msg.getOrderingKey();
        }
        return key;
    }

    protected MessagesImpl<T> getNewMessagesImpl() {
        return new MessagesImpl<>(batchReceivePolicy.getMaxNumMessages(),
                batchReceivePolicy.getMaxNumBytes());
    }

    protected boolean hasPendingBatchReceive() {
        return pendingBatchReceives != null && hasNextBatchReceive();
    }

    protected void resetIncomingMessageSize() {
        INCOMING_MESSAGES_SIZE_UPDATER.set(this, 0);
    }

    protected void decreaseIncomingMessageSize(final Message<?> message) {
        INCOMING_MESSAGES_SIZE_UPDATER.addAndGet(this, -message.size());
    }

    public long getIncomingMessageSize() {
        return INCOMING_MESSAGES_SIZE_UPDATER.get(this);
    }

    public int getTotalIncomingMessages() {
        return incomingMessages.size();
    }

    protected void clearIncomingMessages() {
        // release messages if they are pooled messages
        incomingMessages.forEach(Message::release);
        incomingMessages.clear();
        resetIncomingMessageSize();
    }

    /**
     * Update the size of the consumer receive queue.
     * See {@link ConsumerBuilder#receiverQueueSize(int)}.
     * @param newSize new size of the receiver queue.
     */
    protected abstract void setCurrentReceiverQueueSize(int newSize);

    public int getCurrentReceiverQueueSize() {
        return CURRENT_RECEIVER_QUEUE_SIZE_UPDATER.get(this);
    }

    protected abstract void completeOpBatchReceive(OpBatchReceive<T> op);

    private ExecutorService getExternalExecutor(Message<T> msg) {
        ConsumerImpl receivedConsumer = (msg instanceof TopicMessageImpl) ? ((TopicMessageImpl) msg).receivedByconsumer
                : null;
        ExecutorService executor = receivedConsumer != null && receivedConsumer.externalPinnedExecutor != null
                ? receivedConsumer.externalPinnedExecutor
                : externalPinnedExecutor;
        return executor;
    }

    private ExecutorService getInternalExecutor(Message<T> msg) {
        ConsumerImpl receivedConsumer = (msg instanceof TopicMessageImpl) ? ((TopicMessageImpl) msg).receivedByconsumer
                : null;
        ExecutorService executor = receivedConsumer != null && receivedConsumer.internalPinnedExecutor != null
                ? receivedConsumer.internalPinnedExecutor
                : internalPinnedExecutor;
        return executor;
    }

    // If message consumer epoch is smaller than consumer epoch present that
    // it has been sent to the client before the user calls redeliverUnacknowledgedMessages, this message is invalid.
    // so we should release this message and receive again
    protected boolean isValidConsumerEpoch(MessageImpl<T> message) {
        if ((getSubType() == CommandSubscribe.SubType.Failover
                || getSubType() == CommandSubscribe.SubType.Exclusive)
                && message.getConsumerEpoch() != DEFAULT_CONSUMER_EPOCH
                && message.getConsumerEpoch() < CONSUMER_EPOCH.get(this)) {
            log.warn("Consumer filter old epoch message, topic : [{}], messageId : [{}], consumerEpoch : [{}]",
                    topic, message.getMessageId(), consumerEpoch);
            message.release();
            message.recycle();
            return false;
        }
        return true;
    }

    private static final Logger log = LoggerFactory.getLogger(ConsumerBase.class);
}<|MERGE_RESOLUTION|>--- conflicted
+++ resolved
@@ -955,17 +955,6 @@
     }
 
     protected void triggerListener() {
-<<<<<<< HEAD
-        // Trigger the notification on the message listener in a separate thread to avoid blocking the networking
-        // thread while the message processing happens
-        internalPinnedExecutor.execute(() -> {
-            try {
-                // Control executor to call MessageListener one by one.
-                if (executorQueueSize.get() < 1) {
-                    final Message<T> msg = internalReceive(0, TimeUnit.MILLISECONDS);
-                    if (msg != null) {
-                        executorQueueSize.incrementAndGet();
-=======
         // Use internalPinnedExecutor to maintain message ordering
         internalPinnedExecutor.execute(() -> {
             try {
@@ -977,7 +966,6 @@
                         isListenerHandlingMessage = true;
                         // Trigger the notification on the message listener in a separate thread to avoid blocking the
                         // internal pinned executor thread while the message processing happens
->>>>>>> 3a12044a
                         if (SubscriptionType.Key_Shared == conf.getSubscriptionType()) {
                             executorProvider.getExecutor(peekMessageKey(msg)).execute(() ->
                                     callMessageListener(msg));
