--- conflicted
+++ resolved
@@ -200,8 +200,6 @@
         }
         Assert.assertNull(checkException);
     }
-<<<<<<< HEAD
-=======
 
     @Test
     public void testConsumerCreatedWhilePaused() throws InterruptedException {
@@ -228,5 +226,4 @@
         Assert.assertEquals(consumer.getCurrentReceiverQueueSize(), size + 100);
         Assert.assertEquals(consumer.getAvailablePermits(), permits + 100);
     }
->>>>>>> 3a12044a
 }