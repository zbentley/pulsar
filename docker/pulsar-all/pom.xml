--- conflicted
+++ resolved
@@ -23,11 +23,7 @@
   <parent>
     <groupId>org.apache.pulsar</groupId>
     <artifactId>docker-images</artifactId>
-<<<<<<< HEAD
-    <version>2.9.1</version>
-=======
     <version>2.10.0-SNAPSHOT</version>
->>>>>>> 3a12044a
   </parent>
   <modelVersion>4.0.0</modelVersion>
   <artifactId>pulsar-all-docker-image</artifactId>
