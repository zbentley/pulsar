--- conflicted
+++ resolved
@@ -273,8 +273,6 @@
         @Parameter(names = {"-fc", "--format-class"}, description = "Custom Formatter class name")
         public String formatterClass = "org.apache.pulsar.testclient.DefaultMessageFormatter";
 
-<<<<<<< HEAD
-=======
         @Parameter(names = {"-tto", "--txn-timeout"}, description = "Set the time value of transaction timeout,"
                 + " and the time unit is second. (After --txn-enable setting to true, --txn-timeout takes effect)")
         public long transactionTimeout = 10;
@@ -291,7 +289,6 @@
                 + "setting to true, -abort takes effect)")
         public boolean isAbortTransaction = false;
 
->>>>>>> 3a12044a
         @Parameter(names = { "--histogram-file" }, description = "HdrHistogram output file")
         public String histogramFile = null;
     }
@@ -527,19 +524,6 @@
                         totalTxnOpSuccess, totalTxnOpFail, TOTALFORMAT.format(rateOpenTxn));
             }
             log.info(
-<<<<<<< HEAD
-                    "Throughput produced: {} msg --- {} msg/s --- {} Mbit/s --- failure {} msg/s --- Latency: mean: {} ms - med: {} - 95pct: {} - 99pct: {} - 99.9pct: {} - 99.99pct: {} - Max: {}",
-                    intFormat.format(total),
-                    throughputFormat.format(rate), throughputFormat.format(throughput),
-                    throughputFormat.format(failureRate),
-                    dec.format(reportHistogram.getMean() / 1000.0),
-                    dec.format(reportHistogram.getValueAtPercentile(50) / 1000.0),
-                    dec.format(reportHistogram.getValueAtPercentile(95) / 1000.0),
-                    dec.format(reportHistogram.getValueAtPercentile(99) / 1000.0),
-                    dec.format(reportHistogram.getValueAtPercentile(99.9) / 1000.0),
-                    dec.format(reportHistogram.getValueAtPercentile(99.99) / 1000.0),
-                    dec.format(reportHistogram.getMaxValue() / 1000.0));
-=======
                     "Throughput produced: {} msg --- {} msg/s --- {} Mbit/s  --- failure {} msg/s "
                             + "--- Latency: mean: "
                             + "{} ms - med: {} - 95pct: {} - 99pct: {} - 99.9pct: {} - 99.99pct: {} - Max: {}",
@@ -553,7 +537,6 @@
                     DEC.format(reportHistogram.getValueAtPercentile(99.9) / 1000.0),
                     DEC.format(reportHistogram.getValueAtPercentile(99.99) / 1000.0),
                     DEC.format(reportHistogram.getMaxValue() / 1000.0));
->>>>>>> 3a12044a
 
             if (histogramLogWriter != null) {
                 histogramLogWriter.outputIntervalHistogram(reportHistogram);
