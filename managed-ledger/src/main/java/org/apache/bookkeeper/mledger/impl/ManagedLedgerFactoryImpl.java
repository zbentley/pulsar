/**
 * Licensed to the Apache Software Foundation (ASF) under one
 * or more contributor license agreements.  See the NOTICE file
 * distributed with this work for additional information
 * regarding copyright ownership.  The ASF licenses this file
 * to you under the Apache License, Version 2.0 (the
 * "License"); you may not use this file except in compliance
 * with the License.  You may obtain a copy of the License at
 *
 *   http://www.apache.org/licenses/LICENSE-2.0
 *
 * Unless required by applicable law or agreed to in writing,
 * software distributed under the License is distributed on an
 * "AS IS" BASIS, WITHOUT WARRANTIES OR CONDITIONS OF ANY
 * KIND, either express or implied.  See the License for the
 * specific language governing permissions and limitations
 * under the License.
 */
package org.apache.bookkeeper.mledger.impl;

import static com.google.common.base.Preconditions.checkArgument;
import static org.apache.bookkeeper.mledger.ManagedLedgerException.getManagedLedgerException;
import static org.apache.pulsar.common.util.Runnables.catchingAndLoggingThrowables;
import com.google.common.base.Predicates;
import com.google.common.collect.Maps;
import io.netty.util.concurrent.DefaultThreadFactory;
import java.io.IOException;
import java.util.ArrayList;
import java.util.List;
import java.util.Map;
import java.util.concurrent.CompletableFuture;
import java.util.concurrent.CompletionException;
import java.util.concurrent.ConcurrentHashMap;
import java.util.concurrent.ConcurrentSkipListMap;
import java.util.concurrent.CountDownLatch;
import java.util.concurrent.ExecutorService;
import java.util.concurrent.Executors;
import java.util.concurrent.ScheduledFuture;
import java.util.concurrent.TimeUnit;
import java.util.function.Supplier;
import java.util.stream.Collectors;
import lombok.Getter;
import org.apache.bookkeeper.client.BKException;
import org.apache.bookkeeper.client.BookKeeper;
import org.apache.bookkeeper.common.util.OrderedScheduler;
import org.apache.bookkeeper.conf.ClientConfiguration;
import org.apache.bookkeeper.mledger.AsyncCallbacks;
import org.apache.bookkeeper.mledger.AsyncCallbacks.CloseCallback;
import org.apache.bookkeeper.mledger.AsyncCallbacks.DeleteLedgerCallback;
import org.apache.bookkeeper.mledger.AsyncCallbacks.ManagedLedgerInfoCallback;
import org.apache.bookkeeper.mledger.AsyncCallbacks.OpenLedgerCallback;
import org.apache.bookkeeper.mledger.AsyncCallbacks.OpenReadOnlyCursorCallback;
import org.apache.bookkeeper.mledger.ManagedLedger;
import org.apache.bookkeeper.mledger.ManagedLedgerConfig;
import org.apache.bookkeeper.mledger.ManagedLedgerException;
import org.apache.bookkeeper.mledger.ManagedLedgerException.MetaStoreException;
import org.apache.bookkeeper.mledger.ManagedLedgerFactory;
import org.apache.bookkeeper.mledger.ManagedLedgerFactoryConfig;
import org.apache.bookkeeper.mledger.ManagedLedgerFactoryMXBean;
import org.apache.bookkeeper.mledger.ManagedLedgerInfo;
import org.apache.bookkeeper.mledger.ManagedLedgerInfo.CursorInfo;
import org.apache.bookkeeper.mledger.ManagedLedgerInfo.LedgerInfo;
import org.apache.bookkeeper.mledger.ManagedLedgerInfo.MessageRangeInfo;
import org.apache.bookkeeper.mledger.ManagedLedgerInfo.PositionInfo;
import org.apache.bookkeeper.mledger.Position;
import org.apache.bookkeeper.mledger.ReadOnlyCursor;
import org.apache.bookkeeper.mledger.impl.ManagedLedgerImpl.ManagedLedgerInitializeLedgerCallback;
import org.apache.bookkeeper.mledger.impl.ManagedLedgerImpl.State;
import org.apache.bookkeeper.mledger.impl.MetaStore.MetaStoreCallback;
import org.apache.bookkeeper.mledger.proto.MLDataFormats;
import org.apache.bookkeeper.mledger.proto.MLDataFormats.LongProperty;
import org.apache.bookkeeper.mledger.proto.MLDataFormats.ManagedCursorInfo;
import org.apache.bookkeeper.mledger.proto.MLDataFormats.MessageRange;
import org.apache.bookkeeper.mledger.util.Futures;
import org.apache.bookkeeper.stats.NullStatsLogger;
import org.apache.bookkeeper.stats.StatsLogger;
import org.apache.pulsar.common.policies.data.EnsemblePlacementPolicyConfig;
import org.apache.pulsar.common.util.DateFormatter;
import org.apache.pulsar.common.util.FutureUtil;
import org.apache.pulsar.metadata.api.MetadataStore;
import org.apache.pulsar.metadata.api.Stat;
import org.apache.pulsar.metadata.api.extended.MetadataStoreExtended;
import org.apache.pulsar.metadata.api.extended.SessionEvent;
import org.slf4j.Logger;
import org.slf4j.LoggerFactory;

public class ManagedLedgerFactoryImpl implements ManagedLedgerFactory {
    private final MetaStore store;
    private final BookkeeperFactoryForCustomEnsemblePlacementPolicy bookkeeperFactory;
    private final boolean isBookkeeperManaged;
    private final ManagedLedgerFactoryConfig config;
    protected final OrderedScheduler scheduledExecutor;

    private final ExecutorService cacheEvictionExecutor;

    protected final ManagedLedgerFactoryMBeanImpl mbean;

    protected final ConcurrentHashMap<String, CompletableFuture<ManagedLedgerImpl>> ledgers = new ConcurrentHashMap<>();
    protected final ConcurrentHashMap<String, PendingInitializeManagedLedger> pendingInitializeLedgers =
        new ConcurrentHashMap<>();
    private final EntryCacheManager entryCacheManager;

    private long lastStatTimestamp = System.nanoTime();
    private final ScheduledFuture<?> statsTask;
    private final ScheduledFuture<?> flushCursorsTask;

    private final long cacheEvictionTimeThresholdNanos;
    private final MetadataStore metadataStore;

    //indicate whether shutdown() is called.
    private volatile boolean closed;

    /**
     * Keep a flag to indicate whether we're currently connected to the metadata service.
     */
    @Getter
    private boolean metadataServiceAvailable;

    private static class PendingInitializeManagedLedger {

        private final ManagedLedgerImpl ledger;
        private final long createTimeMs;

        PendingInitializeManagedLedger(ManagedLedgerImpl ledger) {
            this.ledger = ledger;
            this.createTimeMs = System.currentTimeMillis();
        }

    }

    public ManagedLedgerFactoryImpl(MetadataStoreExtended metadataStore, ClientConfiguration bkClientConfiguration)
            throws Exception {
        this(metadataStore, bkClientConfiguration, new ManagedLedgerFactoryConfig());
    }

    @SuppressWarnings("deprecation")
    public ManagedLedgerFactoryImpl(MetadataStoreExtended metadataStore, ClientConfiguration bkClientConfiguration,
                                    ManagedLedgerFactoryConfig config)
            throws Exception {
        this(metadataStore, new DefaultBkFactory(bkClientConfiguration),
                true /* isBookkeeperManaged */, config, NullStatsLogger.INSTANCE);
    }

    public ManagedLedgerFactoryImpl(MetadataStoreExtended metadataStore, BookKeeper bookKeeper)
            throws Exception {
        this(metadataStore, bookKeeper, new ManagedLedgerFactoryConfig());
    }

    public ManagedLedgerFactoryImpl(MetadataStoreExtended metadataStore, BookKeeper bookKeeper,
                                    ManagedLedgerFactoryConfig config)
            throws Exception {
        this(metadataStore, (policyConfig) -> bookKeeper, config);
    }

    public ManagedLedgerFactoryImpl(MetadataStoreExtended metadataStore,
                                    BookkeeperFactoryForCustomEnsemblePlacementPolicy bookKeeperGroupFactory,
                                    ManagedLedgerFactoryConfig config)
            throws Exception {
        this(metadataStore, bookKeeperGroupFactory, false /* isBookkeeperManaged */,
                config, NullStatsLogger.INSTANCE);
    }

    public ManagedLedgerFactoryImpl(MetadataStoreExtended metadataStore,
                                    BookkeeperFactoryForCustomEnsemblePlacementPolicy bookKeeperGroupFactory,
                                    ManagedLedgerFactoryConfig config, StatsLogger statsLogger)
            throws Exception {
        this(metadataStore, bookKeeperGroupFactory, false /* isBookkeeperManaged */,
                config, statsLogger);
    }

    private ManagedLedgerFactoryImpl(MetadataStoreExtended metadataStore,
                                     BookkeeperFactoryForCustomEnsemblePlacementPolicy bookKeeperGroupFactory,
                                     boolean isBookkeeperManaged,
                                     ManagedLedgerFactoryConfig config, StatsLogger statsLogger) throws Exception {
        scheduledExecutor = OrderedScheduler.newSchedulerBuilder()
                .numThreads(config.getNumManagedLedgerSchedulerThreads())
                .statsLogger(statsLogger)
                .traceTaskExecution(config.isTraceTaskExecution())
                .name("bookkeeper-ml-scheduler")
                .build();
        cacheEvictionExecutor = Executors
                .newSingleThreadExecutor(new DefaultThreadFactory("bookkeeper-ml-cache-eviction"));
        this.metadataServiceAvailable = true;
        this.bookkeeperFactory = bookKeeperGroupFactory;
        this.isBookkeeperManaged = isBookkeeperManaged;
        this.metadataStore = metadataStore;
        this.store = new MetaStoreImpl(metadataStore, scheduledExecutor, config.getManagedLedgerInfoCompressionType());
        this.config = config;
        this.mbean = new ManagedLedgerFactoryMBeanImpl(this);
        this.entryCacheManager = new EntryCacheManager(this);
<<<<<<< HEAD
        this.statsTask = scheduledExecutor.scheduleAtFixedRate(catchingAndLoggingThrowables(this::refreshStats),
=======
        this.statsTask = scheduledExecutor.scheduleWithFixedDelay(catchingAndLoggingThrowables(this::refreshStats),
>>>>>>> 3a12044a
                0, config.getStatsPeriodSeconds(), TimeUnit.SECONDS);
        this.flushCursorsTask = scheduledExecutor.scheduleAtFixedRate(catchingAndLoggingThrowables(this::flushCursors),
                config.getCursorPositionFlushSeconds(), config.getCursorPositionFlushSeconds(), TimeUnit.SECONDS);


        this.cacheEvictionTimeThresholdNanos = TimeUnit.MILLISECONDS
                .toNanos(config.getCacheEvictionTimeThresholdMillis());


        cacheEvictionExecutor.execute(this::cacheEvictionTask);
        closed = false;

        metadataStore.registerSessionListener(this::handleMetadataStoreNotification);
    }

    static class DefaultBkFactory implements BookkeeperFactoryForCustomEnsemblePlacementPolicy {

        private final BookKeeper bkClient;

        public DefaultBkFactory(ClientConfiguration bkClientConfiguration)
                throws InterruptedException, BKException, IOException {
            bkClient = new BookKeeper(bkClientConfiguration);
        }

        @Override
        public BookKeeper get(EnsemblePlacementPolicyConfig policy) {
            return bkClient;
        }
    }

    private synchronized void handleMetadataStoreNotification(SessionEvent e) {
        log.info("Received MetadataStore session event: {}", e);
        metadataServiceAvailable = e.isConnected();
    }

    private synchronized void flushCursors() {
        ledgers.values().forEach(mlfuture -> {
            if (mlfuture.isDone() && !mlfuture.isCompletedExceptionally()) {
                ManagedLedgerImpl ml = mlfuture.getNow(null);
                if (ml != null) {
                    ml.getCursors().forEach(c -> ((ManagedCursorImpl) c).flush());
                }
            }
        });
    }

    private synchronized void refreshStats() {
        long now = System.nanoTime();
        long period = now - lastStatTimestamp;

        mbean.refreshStats(period, TimeUnit.NANOSECONDS);
        ledgers.values().forEach(mlfuture -> {
            if (mlfuture.isDone() && !mlfuture.isCompletedExceptionally()) {
                ManagedLedgerImpl ml = mlfuture.getNow(null);
                if (ml != null) {
                    ml.mbean.refreshStats(period, TimeUnit.NANOSECONDS);
                }
            }
        });

        lastStatTimestamp = now;
    }

    private void cacheEvictionTask() {
        double evictionFrequency = Math.max(Math.min(config.getCacheEvictionFrequency(), 1000.0), 0.001);
        long waitTimeMillis = (long) (1000 / evictionFrequency);

        while (true) {
            try {
                doCacheEviction();

                Thread.sleep(waitTimeMillis);
            } catch (InterruptedException e) {
                // Factory is shutting down
                return;
            } catch (Throwable t) {
                log.warn("Exception while performing cache eviction: {}", t.getMessage(), t);
            }
        }
    }

    private synchronized void doCacheEviction() {
        long maxTimestamp = System.nanoTime() - cacheEvictionTimeThresholdNanos;

        ledgers.values().forEach(mlfuture -> {
            if (mlfuture.isDone() && !mlfuture.isCompletedExceptionally()) {
                ManagedLedgerImpl ml = mlfuture.getNow(null);
                if (ml != null) {
                    ml.doCacheEviction(maxTimestamp);
                }
            }
        });
    }

    /**
     * Helper for getting stats.
     *
     * @return
     */
    public Map<String, ManagedLedgerImpl> getManagedLedgers() {
        // Return a view of already created ledger by filtering futures not yet completed
        return Maps.filterValues(Maps.transformValues(ledgers, future -> future.getNow(null)), Predicates.notNull());
    }

    @Override
    public ManagedLedger open(String name) throws InterruptedException, ManagedLedgerException {
        return open(name, new ManagedLedgerConfig());
    }

    @Override
    public ManagedLedger open(String name, ManagedLedgerConfig config)
            throws InterruptedException, ManagedLedgerException {
        class Result {
            ManagedLedger l = null;
            ManagedLedgerException e = null;
        }
        final Result r = new Result();
        final CountDownLatch latch = new CountDownLatch(1);
        asyncOpen(name, config, new OpenLedgerCallback() {
            @Override
            public void openLedgerComplete(ManagedLedger ledger, Object ctx) {
                r.l = ledger;
                latch.countDown();
            }

            @Override
            public void openLedgerFailed(ManagedLedgerException exception, Object ctx) {
                r.e = exception;
                latch.countDown();
            }
        }, null, null);

        latch.await();

        if (r.e != null) {
            throw r.e;
        }
        return r.l;
    }

    @Override
    public void asyncOpen(String name, OpenLedgerCallback callback, Object ctx) {
        asyncOpen(name, new ManagedLedgerConfig(), callback, null, ctx);
    }

    @Override
    public void asyncOpen(final String name, final ManagedLedgerConfig config, final OpenLedgerCallback callback,
            Supplier<Boolean> mlOwnershipChecker, final Object ctx) {
        if (closed) {
            callback.openLedgerFailed(new ManagedLedgerException.ManagedLedgerFactoryClosedException(), ctx);
            return;
        }

        // If the ledger state is bad, remove it from the map.
        CompletableFuture<ManagedLedgerImpl> existingFuture = ledgers.get(name);
        if (existingFuture != null) {
            if (existingFuture.isDone()) {
                try {
                    ManagedLedgerImpl l = existingFuture.get();
                    if (l.getState() == State.Fenced || l.getState() == State.Closed) {
                        // Managed ledger is in unusable state. Recreate it.
                        log.warn("[{}] Attempted to open ledger in {} state. Removing from the map to recreate it",
                                name, l.getState());
                        ledgers.remove(name, existingFuture);
                    }
                } catch (Exception e) {
                    // Unable to get the future
                    log.warn("[{}] Got exception while trying to retrieve ledger", name, e);
                }
            } else {
                PendingInitializeManagedLedger pendingLedger = pendingInitializeLedgers.get(name);
                if (null != pendingLedger) {
                    long pendingMs = System.currentTimeMillis() - pendingLedger.createTimeMs;
                    if (pendingMs > TimeUnit.SECONDS.toMillis(config.getMetadataOperationsTimeoutSeconds())) {
                        log.warn("[{}] Managed ledger has been pending in initialize state more than {} milliseconds,"
                            + " remove it from cache to retry ...", name, pendingMs);
                        ledgers.remove(name, existingFuture);
                        pendingInitializeLedgers.remove(name, pendingLedger);
                    }
                }

            }
        }

        // Ensure only one managed ledger is created and initialized
        ledgers.computeIfAbsent(name, (mlName) -> {
            // Create the managed ledger
            CompletableFuture<ManagedLedgerImpl> future = new CompletableFuture<>();
            final ManagedLedgerImpl newledger = new ManagedLedgerImpl(this,
                    bookkeeperFactory.get(
                            new EnsemblePlacementPolicyConfig(config.getBookKeeperEnsemblePlacementPolicyClassName(),
                                    config.getBookKeeperEnsemblePlacementPolicyProperties())),
                    store, config, scheduledExecutor, name, mlOwnershipChecker);
            PendingInitializeManagedLedger pendingLedger = new PendingInitializeManagedLedger(newledger);
            pendingInitializeLedgers.put(name, pendingLedger);
            newledger.initialize(new ManagedLedgerInitializeLedgerCallback() {
                @Override
                public void initializeComplete() {
                    log.info("[{}] Successfully initialize managed ledger", name);
                    pendingInitializeLedgers.remove(name, pendingLedger);
                    future.complete(newledger);

                    // May need to update the cursor position
                    newledger.maybeUpdateCursorBeforeTrimmingConsumedLedger();
                }

                @Override
                public void initializeFailed(ManagedLedgerException e) {
                    if (config.isCreateIfMissing()) {
                        log.error("[{}] Failed to initialize managed ledger: {}", name, e.getMessage());
                    }

                    // Clean the map if initialization fails
                    ledgers.remove(name, future);

                    if (pendingInitializeLedgers.remove(name, pendingLedger)) {
                        pendingLedger.ledger.asyncClose(new CloseCallback() {
                            @Override
                            public void closeComplete(Object ctx) {
                                // no-op
                            }

                            @Override
                            public void closeFailed(ManagedLedgerException exception, Object ctx) {
                                log.warn("[{}] Failed to a pending initialization managed ledger", name, exception);
                            }
                        }, null);
                    }

                    future.completeExceptionally(e);
                }
            }, null);
            return future;
        }).thenAccept(ml -> callback.openLedgerComplete(ml, ctx)).exceptionally(exception -> {
            callback.openLedgerFailed((ManagedLedgerException) exception.getCause(), ctx);
            return null;
        });
    }



    @Override
    public ReadOnlyCursor openReadOnlyCursor(String managedLedgerName, Position startPosition,
                                             ManagedLedgerConfig config)
            throws InterruptedException, ManagedLedgerException {
        class Result {
            ReadOnlyCursor c = null;
            ManagedLedgerException e = null;
        }
        final Result r = new Result();
        final CountDownLatch latch = new CountDownLatch(1);
        asyncOpenReadOnlyCursor(managedLedgerName, startPosition, config, new OpenReadOnlyCursorCallback() {
            @Override
            public void openReadOnlyCursorComplete(ReadOnlyCursor cursor, Object ctx) {
                r.c = cursor;
                latch.countDown();
            }

            @Override
            public void openReadOnlyCursorFailed(ManagedLedgerException exception, Object ctx) {
                r.e = exception;
                latch.countDown();
            }
        }, null);

        latch.await();

        if (r.e != null) {
            throw r.e;
        }
        return r.c;
    }

    @Override
    public void asyncOpenReadOnlyCursor(String managedLedgerName, Position startPosition, ManagedLedgerConfig config,
            OpenReadOnlyCursorCallback callback, Object ctx) {
        if (closed) {
            callback.openReadOnlyCursorFailed(new ManagedLedgerException.ManagedLedgerFactoryClosedException(), ctx);
            return;
        }
        checkArgument(startPosition instanceof PositionImpl);
        ReadOnlyManagedLedgerImpl roManagedLedger = new ReadOnlyManagedLedgerImpl(this,
                bookkeeperFactory
                        .get(new EnsemblePlacementPolicyConfig(config.getBookKeeperEnsemblePlacementPolicyClassName(),
                                config.getBookKeeperEnsemblePlacementPolicyProperties())),
                store, config, scheduledExecutor, managedLedgerName);

        roManagedLedger.initializeAndCreateCursor((PositionImpl) startPosition)
                .thenAccept(roCursor -> callback.openReadOnlyCursorComplete(roCursor, ctx))
                .exceptionally(ex -> {
            Throwable t = ex;
            if (t instanceof CompletionException) {
                t = ex.getCause();
            }

            if (t instanceof ManagedLedgerException) {
                callback.openReadOnlyCursorFailed((ManagedLedgerException) t, ctx);
            } else {
                callback.openReadOnlyCursorFailed(new ManagedLedgerException(t), ctx);
            }

            return null;
        });
    }

    void close(ManagedLedger ledger) {
        // Remove the ledger from the internal factory cache
        ledgers.remove(ledger.getName());
        entryCacheManager.removeEntryCache(ledger.getName());
    }

    public CompletableFuture<Void> shutdownAsync() throws ManagedLedgerException {
        if (closed) {
            throw new ManagedLedgerException.ManagedLedgerFactoryClosedException();
        }
        closed = true;

        statsTask.cancel(true);
        flushCursorsTask.cancel(true);

        List<String> ledgerNames = new ArrayList<>(this.ledgers.keySet());
        List<CompletableFuture<Void>> futures = new ArrayList<>(ledgerNames.size());
        int numLedgers = ledgerNames.size();
        log.info("Closing {} ledgers", numLedgers);
        for (String ledgerName : ledgerNames) {
            CompletableFuture<Void> future = new CompletableFuture<>();
            futures.add(future);
            CompletableFuture<ManagedLedgerImpl> ledgerFuture = ledgers.remove(ledgerName);
            if (ledgerFuture == null) {
                future.complete(null);
                continue;
            }
            ledgerFuture.whenCompleteAsync((managedLedger, throwable) -> {
                if (throwable != null || managedLedger == null) {
                    future.complete(null);
                    return;
                }
                managedLedger.asyncClose(new AsyncCallbacks.CloseCallback() {
                    @Override
                    public void closeComplete(Object ctx) {
                        future.complete(null);
                    }

                    @Override
                    public void closeFailed(ManagedLedgerException exception, Object ctx) {
                        log.warn("[{}] Got exception when closing managed ledger: {}", managedLedger.getName(),
                                exception);
                        future.complete(null);
                    }
                }, null);

            }, scheduledExecutor.chooseThread());
            //close pendingInitializeManagedLedger directly to make sure all callbacks is called.
            PendingInitializeManagedLedger pendingLedger = pendingInitializeLedgers.get(ledgerName);
            if (pendingLedger != null && !ledgerFuture.isDone()) {
                ledgerFuture.completeExceptionally(new ManagedLedgerException.ManagedLedgerFactoryClosedException());
            }
        }
        CompletableFuture<Void> bookkeeperFuture = new CompletableFuture<>();
        futures.add(bookkeeperFuture);
        futures.add(CompletableFuture.runAsync(() -> {
            if (isBookkeeperManaged) {
                try {
                    BookKeeper bookkeeper = bookkeeperFactory.get();
                    if (bookkeeper != null) {
                        bookkeeper.close();
                    }
                    bookkeeperFuture.complete(null);
                } catch (Throwable throwable) {
                    bookkeeperFuture.completeExceptionally(throwable);
                }
            } else {
                bookkeeperFuture.complete(null);
            }
            //wait for tasks in scheduledExecutor executed.
            scheduledExecutor.shutdown();

            if (!ledgers.isEmpty()) {
                log.info("Force closing {} ledgers.", ledgers.size());
                //make sure all callbacks is called.
                ledgers.forEach(((ledgerName, ledgerFuture) -> {
                    if (!ledgerFuture.isDone()) {
                        ledgerFuture.completeExceptionally(
                                new ManagedLedgerException.ManagedLedgerFactoryClosedException());
                    } else {
                        ManagedLedgerImpl managedLedger = ledgerFuture.getNow(null);
                        if (managedLedger == null) {
                            return;
                        }
                        try {
                            managedLedger.close();
                        } catch (Throwable throwable) {
                            log.warn("[{}] Got exception when closing managed ledger: {}", managedLedger.getName(),
                                    throwable);
                        }
                    }
                }));
            }
        }));
        cacheEvictionExecutor.shutdownNow();
        entryCacheManager.clear();
        return FutureUtil.waitForAll(futures);
    }

    @Override
    public void shutdown() throws InterruptedException, ManagedLedgerException {
        if (closed) {
            throw new ManagedLedgerException.ManagedLedgerFactoryClosedException();
        }
        closed = true;

        statsTask.cancel(true);
        flushCursorsTask.cancel(true);

        // take a snapshot of ledgers currently in the map to prevent race conditions
        List<CompletableFuture<ManagedLedgerImpl>> ledgers = new ArrayList<>(this.ledgers.values());
        int numLedgers = ledgers.size();
        final CountDownLatch latch = new CountDownLatch(numLedgers);
        log.info("Closing {} ledgers", numLedgers);

        for (CompletableFuture<ManagedLedgerImpl> ledgerFuture : ledgers) {
            ManagedLedgerImpl ledger = ledgerFuture.getNow(null);
            if (ledger == null) {
                latch.countDown();
                continue;
            }

            ledger.asyncClose(new AsyncCallbacks.CloseCallback() {
                @Override
                public void closeComplete(Object ctx) {
                    latch.countDown();
                }

                @Override
                public void closeFailed(ManagedLedgerException exception, Object ctx) {
                    log.warn("[{}] Got exception when closing managed ledger: {}", ledger.getName(), exception);
                    latch.countDown();
                }
            }, null);
        }

        latch.await();
        log.info("{} ledgers closed", numLedgers);

        if (isBookkeeperManaged) {
            try {
                BookKeeper bookkeeper = bookkeeperFactory.get();
                if (bookkeeper != null) {
                    bookkeeper.close();
                }
            } catch (BKException e) {
                throw new ManagedLedgerException(e);
            }
        }

        scheduledExecutor.shutdownNow();
        cacheEvictionExecutor.shutdownNow();

        entryCacheManager.clear();
    }

    @Override
    public CompletableFuture<Boolean> asyncExists(String ledgerName) {
        return store.asyncExists(ledgerName);
    }

    @Override
    public ManagedLedgerInfo getManagedLedgerInfo(String name) throws InterruptedException, ManagedLedgerException {
        class Result {
            ManagedLedgerInfo info = null;
            ManagedLedgerException e = null;
        }
        final Result r = new Result();
        final CountDownLatch latch = new CountDownLatch(1);
        asyncGetManagedLedgerInfo(name, new ManagedLedgerInfoCallback() {
            @Override
            public void getInfoComplete(ManagedLedgerInfo info, Object ctx) {
                r.info = info;
                latch.countDown();
            }

            @Override
            public void getInfoFailed(ManagedLedgerException exception, Object ctx) {
                r.e = exception;
                latch.countDown();
            }
        }, null);

        latch.await();

        if (r.e != null) {
            throw r.e;
        }
        return r.info;
    }

    @Override
    public void asyncGetManagedLedgerInfo(String name, ManagedLedgerInfoCallback callback, Object ctx) {
        store.getManagedLedgerInfo(name, false /* createIfMissing */,
                new MetaStoreCallback<MLDataFormats.ManagedLedgerInfo>() {
            @Override
            public void operationComplete(MLDataFormats.ManagedLedgerInfo pbInfo, Stat stat) {
                ManagedLedgerInfo info = new ManagedLedgerInfo();
                info.version = stat.getVersion();
                info.creationDate = DateFormatter.format(stat.getCreationTimestamp());
                info.modificationDate = DateFormatter.format(stat.getModificationTimestamp());

                info.ledgers = new ArrayList<>(pbInfo.getLedgerInfoCount());
                if (pbInfo.hasTerminatedPosition()) {
                    info.terminatedPosition = new PositionInfo();
                    info.terminatedPosition.ledgerId = pbInfo.getTerminatedPosition().getLedgerId();
                    info.terminatedPosition.entryId = pbInfo.getTerminatedPosition().getEntryId();
                }

                if (pbInfo.getPropertiesCount() > 0) {
                    info.properties = Maps.newTreeMap();
                    for (int i = 0; i < pbInfo.getPropertiesCount(); i++) {
                        MLDataFormats.KeyValue property = pbInfo.getProperties(i);
                        info.properties.put(property.getKey(), property.getValue());
                    }
                }

                for (int i = 0; i < pbInfo.getLedgerInfoCount(); i++) {
                    MLDataFormats.ManagedLedgerInfo.LedgerInfo pbLedgerInfo = pbInfo.getLedgerInfo(i);
                    LedgerInfo ledgerInfo = new LedgerInfo();
                    ledgerInfo.ledgerId = pbLedgerInfo.getLedgerId();
                    ledgerInfo.entries = pbLedgerInfo.hasEntries() ? pbLedgerInfo.getEntries() : null;
                    ledgerInfo.size = pbLedgerInfo.hasSize() ? pbLedgerInfo.getSize() : null;
                    ledgerInfo.isOffloaded = pbLedgerInfo.hasOffloadContext();
                    info.ledgers.add(ledgerInfo);
                }

                store.getCursors(name, new MetaStoreCallback<List<String>>() {
                    @Override
                    public void operationComplete(List<String> cursorsList, Stat stat) {
                        // Get the info for each cursor
                        info.cursors = new ConcurrentSkipListMap<>();
                        List<CompletableFuture<Void>> cursorsFutures = new ArrayList<>();

                        for (String cursorName : cursorsList) {
                            CompletableFuture<Void> cursorFuture = new CompletableFuture<>();
                            cursorsFutures.add(cursorFuture);
                            store.asyncGetCursorInfo(name, cursorName,
                                    new MetaStoreCallback<MLDataFormats.ManagedCursorInfo>() {
                                        @Override
                                        public void operationComplete(ManagedCursorInfo pbCursorInfo, Stat stat) {
                                            CursorInfo cursorInfo = new CursorInfo();
                                            cursorInfo.version = stat.getVersion();
                                            cursorInfo.creationDate = DateFormatter.format(stat.getCreationTimestamp());
                                            cursorInfo.modificationDate = DateFormatter
                                                    .format(stat.getModificationTimestamp());

                                            cursorInfo.cursorsLedgerId = pbCursorInfo.getCursorsLedgerId();

                                            if (pbCursorInfo.hasMarkDeleteLedgerId()) {
                                                cursorInfo.markDelete = new PositionInfo();
                                                cursorInfo.markDelete.ledgerId = pbCursorInfo.getMarkDeleteLedgerId();
                                                cursorInfo.markDelete.entryId = pbCursorInfo.getMarkDeleteEntryId();
                                            }

                                            if (pbCursorInfo.getPropertiesCount() > 0) {
                                                cursorInfo.properties = Maps.newTreeMap();
                                                for (int i = 0; i < pbCursorInfo.getPropertiesCount(); i++) {
                                                    LongProperty property = pbCursorInfo.getProperties(i);
                                                    cursorInfo.properties.put(property.getName(), property.getValue());
                                                }
                                            }

                                            if (pbCursorInfo.getIndividualDeletedMessagesCount() > 0) {
                                                cursorInfo.individualDeletedMessages = new ArrayList<>();
                                                for (int i = 0; i < pbCursorInfo
                                                        .getIndividualDeletedMessagesCount(); i++) {
                                                    MessageRange range = pbCursorInfo.getIndividualDeletedMessages(i);
                                                    MessageRangeInfo rangeInfo = new MessageRangeInfo();
                                                    rangeInfo.from.ledgerId = range.getLowerEndpoint().getLedgerId();
                                                    rangeInfo.from.entryId = range.getLowerEndpoint().getEntryId();
                                                    rangeInfo.to.ledgerId = range.getUpperEndpoint().getLedgerId();
                                                    rangeInfo.to.entryId = range.getUpperEndpoint().getEntryId();
                                                    cursorInfo.individualDeletedMessages.add(rangeInfo);
                                                }
                                            }

                                            info.cursors.put(cursorName, cursorInfo);
                                            cursorFuture.complete(null);
                                        }

                                        @Override
                                        public void operationFailed(MetaStoreException e) {
                                            cursorFuture.completeExceptionally(e);
                                        }
                                    });
                        }

                        Futures.waitForAll(cursorsFutures).thenRun(() -> {
                            // Completed all the cursors info
                            callback.getInfoComplete(info, ctx);
                        }).exceptionally((ex) -> {
                            callback.getInfoFailed(getManagedLedgerException(ex.getCause()), ctx);
                            return null;
                        });
                    }

                    @Override
                    public void operationFailed(MetaStoreException e) {
                        callback.getInfoFailed(e, ctx);
                    }
                });
            }

            @Override
            public void operationFailed(MetaStoreException e) {
                callback.getInfoFailed(e, ctx);
            }
        });
    }

    @Override
    public void delete(String name) throws InterruptedException, ManagedLedgerException {
        class Result {
            ManagedLedgerException e = null;
        }
        final Result r = new Result();
        final CountDownLatch latch = new CountDownLatch(1);
        asyncDelete(name, new DeleteLedgerCallback() {
            @Override
            public void deleteLedgerComplete(Object ctx) {
                latch.countDown();
            }

            @Override
            public void deleteLedgerFailed(ManagedLedgerException exception, Object ctx) {
                r.e = exception;
                latch.countDown();
            }
        }, null);

        latch.await();

        if (r.e != null) {
            throw r.e;
        }
    }

    @Override
    public void asyncDelete(String name, DeleteLedgerCallback callback, Object ctx) {
        CompletableFuture<ManagedLedgerImpl> future = ledgers.get(name);
        if (future == null) {
            // Managed ledger does not exist and we're not currently trying to open it
            deleteManagedLedger(name, callback, ctx);
        } else {
            future.thenAccept(ml -> {
                // If it's open, delete in the normal way
                ml.asyncDelete(callback, ctx);
            }).exceptionally(ex -> {
                // If it's failing to get open, just delete from metadata
                return null;
            });
        }
    }

    /**
     * Delete all managed ledger resources and metadata.
     */
    void deleteManagedLedger(String managedLedgerName, DeleteLedgerCallback callback, Object ctx) {
        // Read the managed ledger metadata from store
        asyncGetManagedLedgerInfo(managedLedgerName, new ManagedLedgerInfoCallback() {
            @Override
            public void getInfoComplete(ManagedLedgerInfo info, Object ctx) {
                BookKeeper bkc = getBookKeeper();

                // First delete all cursors resources
                List<CompletableFuture<Void>> futures = info.cursors.entrySet().stream()
                        .map(e -> deleteCursor(bkc, managedLedgerName, e.getKey(), e.getValue()))
                        .collect(Collectors.toList());
                Futures.waitForAll(futures).thenRun(() -> {
                    deleteManagedLedgerData(bkc, managedLedgerName, info, callback, ctx);
                }).exceptionally(ex -> {
                    callback.deleteLedgerFailed(new ManagedLedgerException(ex), ctx);
                    return null;
                });
            }

            @Override
            public void getInfoFailed(ManagedLedgerException exception, Object ctx) {
                callback.deleteLedgerFailed(exception, ctx);
            }
        }, ctx);
    }

    private void deleteManagedLedgerData(BookKeeper bkc, String managedLedgerName, ManagedLedgerInfo info,
            DeleteLedgerCallback callback, Object ctx) {
        Futures.waitForAll(info.ledgers.stream()
                .filter(li -> !li.isOffloaded)
                .map(li -> bkc.newDeleteLedgerOp().withLedgerId(li.ledgerId).execute())
                .collect(Collectors.toList()))
                .thenRun(() -> {
                    // Delete the metadata
                    store.removeManagedLedger(managedLedgerName, new MetaStoreCallback<Void>() {
                        @Override
                        public void operationComplete(Void result, Stat stat) {
                            callback.deleteLedgerComplete(ctx);
                        }

                        @Override
                        public void operationFailed(MetaStoreException e) {
                            callback.deleteLedgerFailed(new ManagedLedgerException(e), ctx);
                        }
                    });
                }).exceptionally(ex -> {
                    callback.deleteLedgerFailed(new ManagedLedgerException(ex), ctx);
                    return null;
                });
    }

    private CompletableFuture<Void> deleteCursor(BookKeeper bkc, String managedLedgerName, String cursorName,
                                                 CursorInfo cursor) {
        CompletableFuture<Void> future = new CompletableFuture<>();
        CompletableFuture<Void> cursorLedgerDeleteFuture;

        // Delete the cursor ledger if present
        if (cursor.cursorsLedgerId != -1) {
            cursorLedgerDeleteFuture = bkc.newDeleteLedgerOp().withLedgerId(cursor.cursorsLedgerId).execute();
        } else {
            cursorLedgerDeleteFuture = CompletableFuture.completedFuture(null);
        }

        cursorLedgerDeleteFuture.thenRun(() -> {
            store.asyncRemoveCursor(managedLedgerName, cursorName, new MetaStoreCallback<Void>() {
                @Override
                public void operationComplete(Void result, Stat stat) {
                    future.complete(null);
                }

                @Override
                public void operationFailed(MetaStoreException e) {
                   future.completeExceptionally(e);
                }
            });
        });



        return future;
    }

    public MetaStore getMetaStore() {
        return store;
    }

    public ManagedLedgerFactoryConfig getConfig() {
        return config;
    }

    public EntryCacheManager getEntryCacheManager() {
        return entryCacheManager;
    }

    public ManagedLedgerFactoryMXBean getCacheStats() {
        return this.mbean;
    }

    public BookKeeper getBookKeeper() {
        return bookkeeperFactory.get();
    }

    /**
     * Factory to create Bookkeeper-client for a given ensemblePlacementPolicy.
     *
     */
    public interface BookkeeperFactoryForCustomEnsemblePlacementPolicy {
        default BookKeeper get() {
            return get(null);
        }

        /**
         * Returns Bk-Client for a given ensemblePlacementPolicyMetadata. It returns default bK-client if
         * ensemblePlacementPolicyMetadata is null.
         *
         * @param ensemblePlacementPolicyMetadata
         * @return
         */
        BookKeeper get(EnsemblePlacementPolicyConfig ensemblePlacementPolicyMetadata);
    }

    private static final Logger log = LoggerFactory.getLogger(ManagedLedgerFactoryImpl.class);
}<|MERGE_RESOLUTION|>--- conflicted
+++ resolved
@@ -188,11 +188,7 @@
         this.config = config;
         this.mbean = new ManagedLedgerFactoryMBeanImpl(this);
         this.entryCacheManager = new EntryCacheManager(this);
-<<<<<<< HEAD
-        this.statsTask = scheduledExecutor.scheduleAtFixedRate(catchingAndLoggingThrowables(this::refreshStats),
-=======
         this.statsTask = scheduledExecutor.scheduleWithFixedDelay(catchingAndLoggingThrowables(this::refreshStats),
->>>>>>> 3a12044a
                 0, config.getStatsPeriodSeconds(), TimeUnit.SECONDS);
         this.flushCursorsTask = scheduledExecutor.scheduleAtFixedRate(catchingAndLoggingThrowables(this::flushCursors),
                 config.getCursorPositionFlushSeconds(), config.getCursorPositionFlushSeconds(), TimeUnit.SECONDS);
