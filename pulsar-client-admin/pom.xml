<?xml version="1.0"?>
<!--

    Licensed to the Apache Software Foundation (ASF) under one
    or more contributor license agreements.  See the NOTICE file
    distributed with this work for additional information
    regarding copyright ownership.  The ASF licenses this file
    to you under the Apache License, Version 2.0 (the
    "License"); you may not use this file except in compliance
    with the License.  You may obtain a copy of the License at

      http://www.apache.org/licenses/LICENSE-2.0

    Unless required by applicable law or agreed to in writing,
    software distributed under the License is distributed on an
    "AS IS" BASIS, WITHOUT WARRANTIES OR CONDITIONS OF ANY
    KIND, either express or implied.  See the License for the
    specific language governing permissions and limitations
    under the License.

-->
<project
  xsi:schemaLocation="http://maven.apache.org/POM/4.0.0 http://maven.apache.org/xsd/maven-4.0.0.xsd"
  xmlns="http://maven.apache.org/POM/4.0.0" xmlns:xsi="http://www.w3.org/2001/XMLSchema-instance">
  <modelVersion>4.0.0</modelVersion>
  <parent>
    <groupId>org.apache.pulsar</groupId>
    <artifactId>pulsar</artifactId>
<<<<<<< HEAD
    <version>2.9.1</version>
=======
    <version>2.10.0-SNAPSHOT</version>
>>>>>>> 3a12044a
    <relativePath>..</relativePath>
  </parent>

  <artifactId>pulsar-client-admin-original</artifactId>
  <name>Pulsar Client Admin Original</name>

  <dependencies>
    <dependency>
      <groupId>${project.groupId}</groupId>
      <artifactId>pulsar-client-original</artifactId>
      <version>${project.version}</version>
    </dependency>

    <dependency>
      <groupId>${project.groupId}</groupId>
      <artifactId>pulsar-client-admin-api</artifactId>
      <version>${project.version}</version>
    </dependency>

    <dependency>
      <groupId>org.glassfish.jersey.core</groupId>
      <artifactId>jersey-client</artifactId>
    </dependency>

    <dependency>
      <groupId>org.glassfish.jersey.media</groupId>
      <artifactId>jersey-media-json-jackson</artifactId>
    </dependency>

    <dependency>
      <groupId>jakarta.activation</groupId>
      <artifactId>jakarta.activation-api</artifactId>
    </dependency>

    <dependency>
      <groupId>org.glassfish.jersey.media</groupId>
      <artifactId>jersey-media-multipart</artifactId>
    </dependency>

    <dependency>
      <groupId>com.fasterxml.jackson.jaxrs</groupId>
      <artifactId>jackson-jaxrs-json-provider</artifactId>
    </dependency>

    <dependency>
      <groupId>org.glassfish.jersey.inject</groupId>
      <artifactId>jersey-hk2</artifactId>
    </dependency>

    <dependency>
      <groupId>javax.xml.bind</groupId>
      <artifactId>jaxb-api</artifactId>
      <exclusions>
        <exclusion>
          <groupId>javax.activation</groupId>
          <artifactId>javax.activation-api</artifactId>
        </exclusion>
      </exclusions>
    </dependency>
    <dependency>
      <groupId>com.sun.activation</groupId>
      <artifactId>javax.activation</artifactId>
      <scope>runtime</scope>
    </dependency>

    <dependency>
      <groupId>org.slf4j</groupId>
      <artifactId>jul-to-slf4j</artifactId>
    </dependency>

    <dependency>
      <groupId>com.google.guava</groupId>
      <artifactId>guava</artifactId>
    </dependency>

    <dependency>
      <groupId>com.google.code.gson</groupId>
      <artifactId>gson</artifactId>
    </dependency>

    <dependency>
      <groupId>${project.groupId}</groupId>
      <artifactId>pulsar-package-core</artifactId>
      <version>${project.version}</version>
    </dependency>
  </dependencies>

  <build>
    <plugins>
      <plugin>
        <groupId>org.gaul</groupId>
        <artifactId>modernizer-maven-plugin</artifactId>
        <configuration>
          <failOnViolations>true</failOnViolations>
          <javaVersion>8</javaVersion>
        </configuration>
        <executions>
          <execution>
            <id>modernizer</id>
            <phase>verify</phase>
            <goals>
              <goal>modernizer</goal>
            </goals>
          </execution>
        </executions>
      </plugin>

      <plugin>
        <groupId>org.apache.maven.plugins</groupId>
        <artifactId>maven-checkstyle-plugin</artifactId>
        <executions>
          <execution>
            <id>checkstyle</id>
            <phase>verify</phase>
            <goals>
              <goal>check</goal>
            </goals>
          </execution>
        </executions>
      </plugin>
    </plugins>
  </build>
</project><|MERGE_RESOLUTION|>--- conflicted
+++ resolved
@@ -26,11 +26,7 @@
   <parent>
     <groupId>org.apache.pulsar</groupId>
     <artifactId>pulsar</artifactId>
-<<<<<<< HEAD
-    <version>2.9.1</version>
-=======
     <version>2.10.0-SNAPSHOT</version>
->>>>>>> 3a12044a
     <relativePath>..</relativePath>
   </parent>
 
