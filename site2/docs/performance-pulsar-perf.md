--- conflicted
+++ resolved
@@ -50,64 +50,8 @@
 
     **Output**
 
-<<<<<<< HEAD
-From the above test data, you can get the throughput statistics and the write latency statistics. The aggregated statistics is printed when the Pulsar Perf is stopped. You can press **Ctrl**+**C** to stop the Pulsar Perf. If you specify a filename with the `--histogram-file` parameter, a file with the [HdrHistogram](http://hdrhistogram.github.io/HdrHistogram/) formatted test result appears under your directory after Pulsar Perf is stopped. You can also check the test result through [HdrHistogram Plotter](https://hdrhistogram.github.io/HdrHistogram/plotFiles.html). For details about how to check the test result through [HdrHistogram Plotter](https://hdrhistogram.github.io/HdrHistogram/plotFiles.html), see [HdrHistogram Plotter](#hdrhistogram-plotter).
-
-### Configuration options for `pulsar-perf produce`
-
-You can get all options by executing the `bin/pulsar-perf produce -h` command. Therefore, you can modify these options as required.
-
-The following table lists configuration options available for the `pulsar-perf produce` command.
-
-| Option | Description | Default value|
-|----|----|----|
-| access-mode | Set the producer access mode. Valid values are `Shared`, `Exclusive` and `WaitForExclusive`. | Shared |
-| admin-url | Set the Pulsar admin URL. | N/A |
-| auth-params | Set the authentication parameters, whose format is determined by the implementation of the `configure` method in the authentication plugin class, such as "key1:val1,key2:val2" or "{"key1":"val1","key2":"val2"}". | N/A |
-| auth-plugin | Set the authentication plugin class name. | N/A |
-| listener-name | Set the listener name for the broker. | N/A |
-| batch-max-bytes | Set the maximum number of bytes for each batch. | 4194304 |
-| batch-max-messages | Set the maximum number of messages for each batch. | 1000 |
-| batch-time-window | Set a window for a batch of messages. | 1 ms |
-| busy-wait | Enable or disable Busy-Wait on the Pulsar client. | false |
-| chunking | Configure whether to split the message and publish in chunks if message size is larger than allowed max size. | false |
-| compression | Compress the message payload. | N/A |
-| conf-file | Set the configuration file. | N/A |
-| delay | Mark messages with a given delay. | 0s |
-| encryption-key-name | Set the name of the public key used to encrypt the payload. | N/A |
-| encryption-key-value-file | Set the file which contains the public key used to encrypt the payload. | N/A |
-| exit-on-failure | Configure whether to exit from the process on publish failure. | false |
-| format-class | Set the custom formatter class name. | org.apache.pulsar.testclient.DefaultMessageFormatter |
-| format-payload | Configure whether to format %i as a message index in the stream from producer and/or %t as the timestamp nanoseconds. | false |
-| help | Configure the help message. | false |
-| histogram-file | HdrHistogram output file | N/A |
-| max-connections | Set the maximum number of TCP connections to a single broker. | 100 |
-| max-outstanding | Set the maximum number of outstanding messages. | 1000 |
-| max-outstanding-across-partitions | Set the maximum number of outstanding messages across partitions. | 50000 |
-| message-key-generation-mode | Set the generation mode of message key. Valid options are `autoIncrement`, `random`. | N/A |
-| num-io-threads | Set the number of threads to be used for handling connections to brokers. | 1 |
-| num-messages | Set the number of messages to be published in total. If it is set to 0, it keeps publishing messages. | 0 |
-| num-producers | Set the number of producers for each topic. | 1 |
-| num-test-threads |  Set the number of test threads. | 1 |
-| num-topic | Set the number of topics. | 1 |
-| partitions | Configure whether to create partitioned topics with the given number of partitions. | N/A |
-| payload-delimiter | Set the delimiter used to split lines when using payload from a file. | \n |
-| payload-file | Use the payload from an UTF-8 encoded text file and a payload is randomly selected when messages are published. | N/A |
-| producer-name | Set the producer name. | N/A |
-| rate | Set the publish rate of messages across topics. | 100 |
-| send-timeout | Set the sendTimeout. | 0 |
-| separator | Set the separator between the topic and topic number. | - |
-| service-url | Set the Pulsar service URL. | |
-| size | Set the message size. | 1024 bytes |
-| stats-interval-seconds | Set the statistics interval. If it is set to 0, statistics is disabled. | 0 |
-| test-duration | Set the test duration. If it is set to 0, it keeps publishing tests. | 0s |
-| trust-cert-file | Set the path for the trusted TLS certificate file. | <empty string> |
-| warmup-time | Set the warm-up time. | 1s |
-| tls-allow-insecure | Set the allowed insecure TLS connection. | N/A |
-=======
     ```shell
     2021-10-11T13:36:15,595+0800 INFO  [Thread-3] o.a.p.t.PerformanceProducer@499 - --- Transaction : 2 transaction end successfully ---0 transaction end failed --- 0.200 Txn/s 
->>>>>>> 3a12044a
 
     2021-10-11T13:36:15,614+0800 INFO  [Thread-3] o.a.p.t.PerformanceProducer@503 - Throughput produced:     100 msg ---      0.0 msg/s ---      0.1 Mbit/s  --- failure      0.0 msg/s --- Latency: mean:   3.067 ms - med:   3.104 - 95pct:   3.747 - 99pct:   4.619 - 99.9pct:   6.760 - 99.99pct:   6.760 - Max:   6.760 
 
@@ -219,50 +163,6 @@
 bin/pulsar-perf transaction --topics-c myConsumerTopic --topics-p myproduceTopic -threads 1 -ntxn 50 -ss testSub --txn-disEnable
 ```
 
-<<<<<<< HEAD
-From the output test data, you can get the throughput statistics and the end-to-end latency statistics. The aggregated statistics is printed after the Pulsar Perf is stopped. You can press **Ctrl**+**C** to stop the Pulsar Perf.
-
-### Configuration options for `pulsar-perf consume`
-
-You can get all options by executing the `bin/pulsar-perf consume -h` command. Therefore, you can modify these options as required.
-
-The following table lists configuration options available for the `pulsar-perf consume` command.
-
-| Option | Description | Default value |
-|----|----|----|
-| acks-delay-millis | Set the acknowledgment grouping delay in milliseconds. | 100 ms |
-| auth-params | Set the authentication parameters, whose format is determined by the implementation of the `configure` method in the authentication plugin class, such as "key1:val1,key2:val2" or "{"key1":"val1","key2":"val2"}". | N/A |
-| auth-plugin | Set the authentication plugin class name. | N/A |
-| auto_ack_chunk_q_full | Configure whether to automatically ack for the oldest message in receiver queue if the queue is full. | false |
-| listener-name | Set the listener name for the broker. | N/A |
-| batch-index-ack | Enable or disable the batch index acknowledgment. | false |
-| busy-wait | Enable or disable Busy-Wait on the Pulsar client. | false |
-| conf-file | Set the configuration file. | N/A |
-| encryption-key-name | Set the name of the public key used to encrypt the payload. | N/A |
-| encryption-key-value-file | Set the file which contains the public key used to encrypt the payload. | N/A |
-| help | Configure the help message. | false |
-| histogram-file | HdrHistogram output file | N/A |
-| expire_time_incomplete_chunked_messages | Set the expiration time for incomplete chunk messages (in milliseconds). | 0 |
-| max-connections | Set the maximum number of TCP connections to a single broker. | 100 |
-| max_chunked_msg | Set the max pending chunk messages. | 0 |
-| num-consumers | Set the number of consumers for each topic. | 1 |
-| num-io-threads |Set the number of threads to be used for handling connections to brokers. | 1 |
-| num-subscriptions | Set the number of subscriptions (per topic). | 1 |
-| num-topic | Set the number of topics. | 1 |
-| pool-messages | Configure whether to use the pooled message. | true |
-| rate | Simulate a slow message consumer (rate in msg/s). | 0.0 |
-| receiver-queue-size | Set the size of the receiver queue. | 1000 |
-| receiver-queue-size-across-partitions | Set the max total size of the receiver queue across partitions. | 50000 |
-| replicated | Configure whether the subscription status should be replicated. | false |
-| service-url | Set the Pulsar service URL. | |
-| stats-interval-seconds | Set the statistics interval. If it is set to 0, statistics is disabled. | 0 |
-| subscriber-name | Set the subscriber name prefix. |  |
-| subscription-position | Set the subscription position. Valid values are `Latest`, `Earliest`.| Latest |
-| subscription-type | Set the subscription type. <li> Exclusive <li> Shared <li> Failover <li> Key_Shared | Exclusive |
-| test-duration | Set the test duration (in seconds). If the value is 0 or smaller than 0, it keeps consuming messages. | 0 |
-| tls-allow-insecure | Set the allowed insecure TLS connection. | N/A |
-| trust-cert-file | Set the path for the trusted TLS certificate file. | <empty string> |
-=======
 > **Note** 
 >
 > If you have not created a topic (in this example, it is _myConsumerTopic_) before, the broker creates a new topic without partitions and messages, then the consumer can not receive any messages. Consequently, before using `pulsar-perf transaction --txn-disEnable`, make sure your topic has enough messages to consume.
@@ -278,7 +178,6 @@
 
 2021-10-11T16:48:29,117+0800 INFO  [Thread-5] o.a.p.t.PerformanceProducer@602 - Aggregated throughput stats --- 50 task executed --- 4.025 task/s --- 0 message ack failed --- 0 message send failed--- 50 message ack success --- 50 message send success 
 ```
->>>>>>> 3a12044a
 
 ## Configurations
 
