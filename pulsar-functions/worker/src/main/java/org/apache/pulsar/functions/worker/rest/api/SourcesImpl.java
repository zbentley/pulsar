--- conflicted
+++ resolved
@@ -791,13 +791,8 @@
                 throw new IllegalArgumentException("Source package is not provided");
             }
 
-<<<<<<< HEAD
-            SourceConfigUtils.ExtractedSourceDetails sourceDetails
-                    = SourceConfigUtils.validateAndExtractDetails(
-=======
             SourceConfigUtils.ExtractedSourceDetails sourceDetails =
                     SourceConfigUtils.validateAndExtractDetails(
->>>>>>> 3a12044a
                             sourceConfig, classLoader, worker().getWorkerConfig().getValidateConnectorConfig());
             return SourceConfigUtils.convert(sourceConfig, sourceDetails);
         } finally {
