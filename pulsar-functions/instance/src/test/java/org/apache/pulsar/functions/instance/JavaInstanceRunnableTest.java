/**
 * Licensed to the Apache Software Foundation (ASF) under one
 * or more contributor license agreements.  See the NOTICE file
 * distributed with this work for additional information
 * regarding copyright ownership.  The ASF licenses this file
 * to you under the Apache License, Version 2.0 (the
 * "License"); you may not use this file except in compliance
 * with the License.  You may obtain a copy of the License at
 *
 *   http://www.apache.org/licenses/LICENSE-2.0
 *
 * Unless required by applicable law or agreed to in writing,
 * software distributed under the License is distributed on an
 * "AS IS" BASIS, WITHOUT WARRANTIES OR CONDITIONS OF ANY
 * KIND, either express or implied.  See the License for the
 * specific language governing permissions and limitations
 * under the License.
 */
package org.apache.pulsar.functions.instance;

import static org.mockito.Mockito.mock;
import static org.mockito.Mockito.when;
import com.fasterxml.jackson.core.type.TypeReference;
import com.fasterxml.jackson.databind.ObjectMapper;
import java.lang.reflect.Method;
import java.util.Map;
import lombok.Getter;
import lombok.Setter;
import org.apache.pulsar.client.api.ClientBuilder;
import org.apache.pulsar.functions.api.Context;
import org.apache.pulsar.functions.api.Function;
import org.apache.pulsar.functions.api.SerDe;
import org.apache.pulsar.functions.proto.Function.FunctionDetails;
import org.apache.pulsar.functions.proto.Function.SinkSpec;
import org.apache.pulsar.functions.proto.Function.SinkSpecOrBuilder;
import org.apache.pulsar.functions.proto.Function.SourceSpecOrBuilder;
import org.apache.pulsar.functions.proto.InstanceCommunication;
import org.testng.Assert;
import org.testng.annotations.Test;

public class JavaInstanceRunnableTest {

    static class IntegerSerDe implements SerDe<Integer> {
        @Override
        public Integer deserialize(byte[] input) {
            return null;
        }

        @Override
        public byte[] serialize(Integer input) {
            return new byte[0];
        }
    }

    private static InstanceConfig createInstanceConfig(String outputSerde) {
        FunctionDetails.Builder functionDetailsBuilder = FunctionDetails.newBuilder();
        if (outputSerde != null) {
            functionDetailsBuilder.setSink(SinkSpec.newBuilder().setSerDeClassName(outputSerde).build());
        }
        InstanceConfig instanceConfig = new InstanceConfig();
        instanceConfig.setFunctionDetails(functionDetailsBuilder.build());
        instanceConfig.setMaxBufferedTuples(1024);
        return instanceConfig;
    }

    private JavaInstanceRunnable createRunnable(String outputSerde) throws Exception {
        InstanceConfig config = createInstanceConfig(outputSerde);
        ClientBuilder clientBuilder = mock(ClientBuilder.class);
        when(clientBuilder.build()).thenReturn(null);
        JavaInstanceRunnable javaInstanceRunnable = new JavaInstanceRunnable(
<<<<<<< HEAD
                config, clientBuilder, null, null, null,null, null, null, null);
=======
                config, clientBuilder, null, null, null, null, null, null, null);
>>>>>>> 3a12044a
        return javaInstanceRunnable;
    }

    private Method makeAccessible(JavaInstanceRunnable javaInstanceRunnable) throws Exception {
        Method method =
                javaInstanceRunnable.getClass().getDeclaredMethod("setupSerDe", Class[].class, ClassLoader.class);
        method.setAccessible(true);
        return method;
    }

    @Getter
    @Setter
    private class ComplexUserDefinedType {
        private String name;
        private Integer age;
    }

    private class ComplexTypeHandler implements Function<String, ComplexUserDefinedType> {
        @Override
        public ComplexUserDefinedType process(String input, Context context) throws Exception {
            return new ComplexUserDefinedType();
        }
    }

    private class ComplexSerDe implements SerDe<ComplexUserDefinedType> {
        @Override
        public ComplexUserDefinedType deserialize(byte[] input) {
            return null;
        }

        @Override
        public byte[] serialize(ComplexUserDefinedType input) {
            return new byte[0];
        }
    }

    private class VoidInputHandler implements Function<Void, String> {
        @Override
        public String process(Void input, Context context) throws Exception {
            return new String("Interesting");
        }
    }

    private class VoidOutputHandler implements Function<String, Void> {
        @Override
        public Void process(String input, Context context) throws Exception {
            return null;
        }
    }

    @Test
    public void testStatsManagerNull() throws Exception {
        JavaInstanceRunnable javaInstanceRunnable = createRunnable(null);

        Assert.assertEquals(javaInstanceRunnable.getFunctionStatus().build(),
                InstanceCommunication.FunctionStatus.newBuilder().build());

        Assert.assertEquals(javaInstanceRunnable.getMetrics(), InstanceCommunication.MetricsData.newBuilder().build());
    }

    @Test
    public void testSinkConfigParsingPreservesOriginalType() throws Exception {
        SinkSpecOrBuilder sinkSpec = mock(SinkSpecOrBuilder.class);
        when(sinkSpec.getConfigs()).thenReturn("{\"ttl\": 9223372036854775807}");
        Map<String, Object> parsedConfig =
                new ObjectMapper().readValue(sinkSpec.getConfigs(), new TypeReference<Map<String, Object>>() {
                });
        Assert.assertEquals(parsedConfig.get("ttl").getClass(), Long.class);
        Assert.assertEquals(parsedConfig.get("ttl"), Long.MAX_VALUE);
    }

    @Test
    public void testSourceConfigParsingPreservesOriginalType() throws Exception {
        SourceSpecOrBuilder sourceSpec = mock(SourceSpecOrBuilder.class);
        when(sourceSpec.getConfigs()).thenReturn("{\"ttl\": 9223372036854775807}");
        Map<String, Object> parsedConfig =
                new ObjectMapper().readValue(sourceSpec.getConfigs(), new TypeReference<Map<String, Object>>() {
                });
        Assert.assertEquals(parsedConfig.get("ttl").getClass(), Long.class);
        Assert.assertEquals(parsedConfig.get("ttl"), Long.MAX_VALUE);
    }
}<|MERGE_RESOLUTION|>--- conflicted
+++ resolved
@@ -68,11 +68,7 @@
         ClientBuilder clientBuilder = mock(ClientBuilder.class);
         when(clientBuilder.build()).thenReturn(null);
         JavaInstanceRunnable javaInstanceRunnable = new JavaInstanceRunnable(
-<<<<<<< HEAD
-                config, clientBuilder, null, null, null,null, null, null, null);
-=======
                 config, clientBuilder, null, null, null, null, null, null, null);
->>>>>>> 3a12044a
         return javaInstanceRunnable;
     }
 
