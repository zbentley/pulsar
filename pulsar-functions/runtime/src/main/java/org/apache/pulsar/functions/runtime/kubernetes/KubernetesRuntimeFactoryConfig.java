/**
 * Licensed to the Apache Software Foundation (ASF) under one
 * or more contributor license agreements.  See the NOTICE file
 * distributed with this work for additional information
 * regarding copyright ownership.  The ASF licenses this file
 * to you under the Apache License, Version 2.0 (the
 * "License"); you may not use this file except in compliance
 * with the License.  You may obtain a copy of the License at
 *
 *   http://www.apache.org/licenses/LICENSE-2.0
 *
 * Unless required by applicable law or agreed to in writing,
 * software distributed under the License is distributed on an
 * "AS IS" BASIS, WITHOUT WARRANTIES OR CONDITIONS OF ANY
 * KIND, either express or implied.  See the License for the
 * specific language governing permissions and limitations
 * under the License.
 */
package org.apache.pulsar.functions.runtime.kubernetes;

import java.util.Map;
import lombok.Data;
import lombok.experimental.Accessors;
import org.apache.pulsar.common.configuration.FieldContext;
import org.apache.pulsar.common.nar.NarClassLoader;

@Data
@Accessors(chain = true)
public class KubernetesRuntimeFactoryConfig {
    @FieldContext(
        doc = "Uri to kubernetes cluster, leave it to empty and it will use the kubernetes settings in"
            + " function worker machine"
    )
    protected String k8Uri;
    @FieldContext(
        doc = "The Kubernetes namespace to run the function instances. It is `default`,"
            + " if this setting is left to be empty"
    )
    protected String jobNamespace;
    @FieldContext(
            doc = "The Kubernetes pod name to run the function instances. It is set to"
                + "`pf-<tenant>-<namespace>-<function_name>-<random_uuid(8)>` if this setting is left to be empty"
        )
    protected String jobName;
    @FieldContext(
        doc = "The docker image used to run function instance. By default it is `apachepulsar/pulsar`"
    )
    protected String pulsarDockerImageName;

    @FieldContext(
            doc = "The function docker images used to run function instance according to different "
                    + "configurations provided by users. By default it is `apachepulsar/pulsar`"
    )
    protected Map<String, String> functionDockerImages;

    @FieldContext(
            doc = "The image pull policy for image used to run function instance. By default it is `IfNotPresent`"
    )
    protected String imagePullPolicy;
    @FieldContext(
            doc = "The root directory of pulsar home directory in the pulsar docker image specified"
                    + " `pulsarDockerImageName`. By default it is under `/pulsar`. If you are using your own"
                    + " customized image in `pulsarDockerImageName`, you need to set this setting accordingly"
    )
    protected String pulsarRootDir;
    @FieldContext(
            doc = "The config admin CLI allows users to customize the configuration of the admin cli tool, such as:"
                    + " `/bin/pulsar-admin and /bin/pulsarctl`. "
                    + "By default it is `/bin/pulsar-admin`. If you want to use `pulsarctl` "
                    + " you need to set this setting accordingly"
    )
    protected String configAdminCLI;
    @FieldContext(
        doc = "This setting only takes effects if `k8Uri` is set to null. If your function worker is"
            + " also running as a k8s pod, set this to `true` is let function worker to submit functions to"
            + " the same k8s cluster as function worker is running. Set this to `false` if your function worker"
            + " is not running as a k8s pod"
    )
    protected Boolean submittingInsidePod;
    @FieldContext(
        doc = "The pulsar service url that pulsar functions should use to connect to pulsar."
            + " If it is not set, it will use the pulsar service url configured in function worker."
    )
    protected String pulsarServiceUrl;
    @FieldContext(
        doc = "The pulsar admin url that pulsar functions should use to connect to pulsar."
            + " If it is not set, it will use the pulsar admin url configured in function worker."
    )
    protected String pulsarAdminUrl;
    @FieldContext(
        doc = "The flag indicates to install user code dependencies. (applied to python package)"
    )
    protected Boolean installUserCodeDependencies;
    @FieldContext(
        doc = "The repository that pulsar functions use to download python dependencies"
    )
    protected String pythonDependencyRepository;
    @FieldContext(
        doc = "The repository that pulsar functions use to download extra python dependencies"
    )
    protected String pythonExtraDependencyRepository;

    @FieldContext(
        doc = "the directory for dropping extra function dependencies. "
            + "If it is not absolute path, it is relative to `pulsarRootDir`"
    )
    protected String extraFunctionDependenciesDir;
    @FieldContext(
        doc = "The custom labels that function worker uses to select the nodes for pods"
    )
    protected Map<String, String> customLabels;

    @FieldContext(
        doc = "The expected metrics collection interval, in seconds"
    )
    protected Integer expectedMetricsCollectionInterval = 30;
    @FieldContext(
        doc = "Kubernetes Runtime will periodically checkback on"
            + " this configMap if defined and if there are any changes"
            + " to the kubernetes specific stuff, we apply those changes"
    )
    protected String changeConfigMap;
    @FieldContext(
        doc = "The namespace for storing change config map"
    )
    protected String changeConfigMapNamespace;

    @FieldContext(
            doc = "Additional memory padding added on top of the memory "
                    + "requested by the function per on a per instance basis"
    )
    protected int percentMemoryPadding;

    @FieldContext(
            doc = "The ratio cpu request and cpu limit to be set for a function/source/sink."
                    + "  The formula for cpu request is cpuRequest = userRequestCpu / cpuOverCommitRatio"
    )
    protected double cpuOverCommitRatio = 1.0;

    @FieldContext(
            doc = "The ratio memory request and memory limit to be set for a function/source/sink."
                    + "  The formula for memory request is memoryRequest = userRequestMemory / memoryOverCommitRatio"
    )
    protected double memoryOverCommitRatio = 1.0;

    @FieldContext(
      doc = "The port inside the function pod which is used by the worker to communicate with the pod"
    )
    private Integer grpcPort = 9093;

    @FieldContext(
      doc = "The port inside the function pod on which prometheus metrics are exposed"
    )
    private Integer metricsPort = 9094;

    @FieldContext(
       doc = "The directory inside the function pod where nar packages will be extracted"
    )
    private String narExtractionDirectory = NarClassLoader.DEFAULT_NAR_EXTRACTION_DIR;

    @FieldContext(
            doc = "The classpath where function instance files stored"
    )
    private String functionInstanceClassPath = "";
    @FieldContext(
<<<<<<< HEAD
            doc = "The duration in seconds before the StatefulSet deleted on function stop/restart. " +
                    "Value must be non-negative integer. The value zero indicates delete immediately. " +
                    "Default is 5 seconds."
=======
            doc = "The duration in seconds before the StatefulSet deleted on function stop/restart. "
                    + "Value must be non-negative integer. The value zero indicates delete immediately. "
                    + "Default is 5 seconds."
>>>>>>> 3a12044a
    )
    protected int gracePeriodSeconds = 5;

}<|MERGE_RESOLUTION|>--- conflicted
+++ resolved
@@ -163,15 +163,9 @@
     )
     private String functionInstanceClassPath = "";
     @FieldContext(
-<<<<<<< HEAD
-            doc = "The duration in seconds before the StatefulSet deleted on function stop/restart. " +
-                    "Value must be non-negative integer. The value zero indicates delete immediately. " +
-                    "Default is 5 seconds."
-=======
             doc = "The duration in seconds before the StatefulSet deleted on function stop/restart. "
                     + "Value must be non-negative integer. The value zero indicates delete immediately. "
                     + "Default is 5 seconds."
->>>>>>> 3a12044a
     )
     protected int gracePeriodSeconds = 5;
 
