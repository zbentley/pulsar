/**
 * Licensed to the Apache Software Foundation (ASF) under one
 * or more contributor license agreements.  See the NOTICE file
 * distributed with this work for additional information
 * regarding copyright ownership.  The ASF licenses this file
 * to you under the Apache License, Version 2.0 (the
 * "License"); you may not use this file except in compliance
 * with the License.  You may obtain a copy of the License at
 *
 *   http://www.apache.org/licenses/LICENSE-2.0
 *
 * Unless required by applicable law or agreed to in writing,
 * software distributed under the License is distributed on an
 * "AS IS" BASIS, WITHOUT WARRANTIES OR CONDITIONS OF ANY
 * KIND, either express or implied.  See the License for the
 * specific language governing permissions and limitations
 * under the License.
 */

package org.apache.pulsar.functions.runtime.kubernetes;

import static java.net.HttpURLConnection.HTTP_CONFLICT;
import static java.net.HttpURLConnection.HTTP_NOT_FOUND;
import static org.apache.commons.lang3.StringUtils.isNotBlank;
import static org.apache.commons.lang3.StringUtils.left;
import static org.apache.pulsar.functions.auth.FunctionAuthUtils.getFunctionAuthData;
import static org.apache.pulsar.functions.utils.FunctionCommon.roundDecimal;
import com.google.common.annotations.VisibleForTesting;
import com.google.common.util.concurrent.FutureCallback;
import com.google.common.util.concurrent.Futures;
import com.google.common.util.concurrent.ListenableFuture;
import com.google.common.util.concurrent.MoreExecutors;
import com.google.gson.Gson;
import com.google.protobuf.Empty;
import io.grpc.ManagedChannel;
import io.grpc.ManagedChannelBuilder;
import io.kubernetes.client.custom.Quantity;
import io.kubernetes.client.openapi.ApiException;
import io.kubernetes.client.openapi.apis.AppsV1Api;
import io.kubernetes.client.openapi.apis.CoreV1Api;
import io.kubernetes.client.openapi.models.V1Container;
import io.kubernetes.client.openapi.models.V1ContainerPort;
import io.kubernetes.client.openapi.models.V1DeleteOptions;
import io.kubernetes.client.openapi.models.V1EnvVar;
import io.kubernetes.client.openapi.models.V1EnvVarSource;
import io.kubernetes.client.openapi.models.V1LabelSelector;
import io.kubernetes.client.openapi.models.V1ObjectFieldSelector;
import io.kubernetes.client.openapi.models.V1ObjectMeta;
import io.kubernetes.client.openapi.models.V1PodList;
import io.kubernetes.client.openapi.models.V1PodSpec;
import io.kubernetes.client.openapi.models.V1PodTemplateSpec;
import io.kubernetes.client.openapi.models.V1ResourceRequirements;
import io.kubernetes.client.openapi.models.V1Service;
import io.kubernetes.client.openapi.models.V1ServicePort;
import io.kubernetes.client.openapi.models.V1ServiceSpec;
import io.kubernetes.client.openapi.models.V1StatefulSet;
import io.kubernetes.client.openapi.models.V1StatefulSetSpec;
import io.kubernetes.client.openapi.models.V1Toleration;
import java.io.IOException;
import java.util.ArrayList;
import java.util.Arrays;
import java.util.Collections;
import java.util.HashMap;
import java.util.LinkedList;
import java.util.List;
import java.util.Map;
import java.util.Optional;
import java.util.concurrent.CompletableFuture;
import java.util.concurrent.TimeUnit;
import java.util.concurrent.atomic.AtomicBoolean;
import java.util.regex.Matcher;
import java.util.regex.Pattern;
import lombok.Getter;
import lombok.extern.slf4j.Slf4j;
import okhttp3.Response;
import org.apache.commons.codec.digest.DigestUtils;
import org.apache.commons.lang3.StringUtils;
import org.apache.pulsar.functions.auth.KubernetesFunctionAuthProvider;
import org.apache.pulsar.functions.instance.AuthenticationConfig;
import org.apache.pulsar.functions.instance.InstanceConfig;
import org.apache.pulsar.functions.instance.InstanceUtils;
import org.apache.pulsar.functions.proto.Function;
import org.apache.pulsar.functions.proto.InstanceCommunication;
import org.apache.pulsar.functions.proto.InstanceCommunication.FunctionStatus;
import org.apache.pulsar.functions.proto.InstanceControlGrpc;
import org.apache.pulsar.functions.runtime.Runtime;
import org.apache.pulsar.functions.runtime.RuntimeUtils;
import org.apache.pulsar.functions.secretsproviderconfigurator.SecretsProviderConfigurator;
import org.apache.pulsar.functions.utils.Actions;
import org.apache.pulsar.functions.utils.FunctionCommon;
import org.apache.pulsar.packages.management.core.common.PackageType;

/**
 * Kubernetes based runtime for running functions.
 * This runtime provides the usual methods to start/stop/getfunctionstatus
 * interfaces to control the kubernetes job running function.
 * We first create a headless service and then a statefulset for starting function pods
 * Each function instance runs as a pod itself. The reason using statefulset as opposed
 * to a regular deployment is that functions require a unique instance_id for each instance.
 * The service abstraction is used for getting functionstatus.
 */
@Slf4j
@VisibleForTesting
public class KubernetesRuntime implements Runtime {

    private static final String ENV_SHARD_ID = "SHARD_ID";
    private static final int maxJobNameSize = 53;
    private static final int maxLabelSize = 63;
    public static final Pattern VALID_POD_NAME_REGEX =
            Pattern.compile("[a-z0-9]([-a-z0-9]*[a-z0-9])?(\\.[a-z0-9]([-a-z0-9]*[a-z0-9])?)*",
                    Pattern.CASE_INSENSITIVE);
    private static final String PULSARFUNCTIONS_CONTAINER_NAME = "pulsarfunction";

    private final AppsV1Api appsClient;
    private final CoreV1Api coreClient;
    static final List<String> TOLERATIONS = Collections.unmodifiableList(
            Arrays.asList(
                    "node.kubernetes.io/not-ready",
                    "node.alpha.kubernetes.io/notReady",
                    "node.alpha.kubernetes.io/unreachable"
            )
    );
    private static final long GRPC_TIMEOUT_SECS = 5;
    private final boolean authenticationEnabled;

    // The thread that invokes the function
    @Getter
    private List<String> processArgs;
    @Getter
    private ManagedChannel[] channel;
    private InstanceControlGrpc.InstanceControlFutureStub[] stub;
    private InstanceConfig instanceConfig;
    private final String jobNamespace;
    private final String jobName;
    private final Map<String, String> customLabels;
    private final Map<String, String> functionDockerImages;
    private final String pulsarDockerImageName;
    private final String imagePullPolicy;
    private final String pulsarRootDir;
    private final String configAdminCLI;
    private final String userCodePkgUrl;
    private final String originalCodeFileName;
    private final String pulsarAdminUrl;
    private final SecretsProviderConfigurator secretsProviderConfigurator;
    private int percentMemoryPadding;
    private double cpuOverCommitRatio;
    private double memoryOverCommitRatio;
    private int gracePeriodSeconds;
    private final Optional<KubernetesFunctionAuthProvider> functionAuthDataCacheProvider;
    private final AuthenticationConfig authConfig;
    private Integer grpcPort;
    private Integer metricsPort;
    private String narExtractionDirectory;
    private final Optional<KubernetesManifestCustomizer> manifestCustomizer;
    private String functionInstanceClassPath;
    private String downloadDirectory;

    KubernetesRuntime(AppsV1Api appsClient,
                      CoreV1Api coreClient,
                      String jobNamespace,
                      String jobName,
                      Map<String, String> customLabels,
                      Boolean installUserCodeDependencies,
                      String pythonDependencyRepository,
                      String pythonExtraDependencyRepository,
                      String pulsarDockerImageName,
                      Map<String, String> functionDockerImages,
                      String imagePullPolicy,
                      String pulsarRootDir,
                      InstanceConfig instanceConfig,
                      String instanceFile,
                      String extraDependenciesDir,
                      String logDirectory,
                      String configAdminCLI,
                      String userCodePkgUrl,
                      String originalCodeFileName,
                      String pulsarServiceUrl,
                      String pulsarAdminUrl,
                      String stateStorageServiceUrl,
                      AuthenticationConfig authConfig,
                      SecretsProviderConfigurator secretsProviderConfigurator,
                      Integer expectedMetricsCollectionInterval,
                      int percentMemoryPadding,
                      double cpuOverCommitRatio,
                      double memoryOverCommitRatio,
                      int gracePeriodSeconds,
                      Optional<KubernetesFunctionAuthProvider> functionAuthDataCacheProvider,
                      boolean authenticationEnabled,
                      Integer grpcPort,
                      String narExtractionDirectory,
                      Optional<KubernetesManifestCustomizer> manifestCustomizer,
                      String functionInstanceClassPath,
                      String downloadDirectory) throws Exception {
        this.appsClient = appsClient;
        this.coreClient = coreClient;
        this.instanceConfig = instanceConfig;
        this.jobNamespace = jobNamespace;
        this.jobName = jobName;
        this.customLabels = customLabels;
        this.functionDockerImages = functionDockerImages;
        this.pulsarDockerImageName = pulsarDockerImageName;
        this.imagePullPolicy = imagePullPolicy;
        this.pulsarRootDir = pulsarRootDir;
        this.configAdminCLI = configAdminCLI;
        this.userCodePkgUrl = userCodePkgUrl;
        this.downloadDirectory =
                StringUtils.isNotEmpty(downloadDirectory) ? downloadDirectory : this.pulsarRootDir; // for backward comp
        this.originalCodeFileName = this.downloadDirectory + "/" + originalCodeFileName;
        this.pulsarAdminUrl = pulsarAdminUrl;
        this.secretsProviderConfigurator = secretsProviderConfigurator;
        this.percentMemoryPadding = percentMemoryPadding;
        this.cpuOverCommitRatio = cpuOverCommitRatio;
        this.memoryOverCommitRatio = memoryOverCommitRatio;
        this.gracePeriodSeconds = gracePeriodSeconds;
        this.authenticationEnabled = authenticationEnabled;
        this.manifestCustomizer = manifestCustomizer;
        this.functionInstanceClassPath = functionInstanceClassPath;
        String logConfigFile = null;
        String secretsProviderClassName =
                secretsProviderConfigurator.getSecretsProviderClassName(instanceConfig.getFunctionDetails());
        String secretsProviderConfig = null;
        if (secretsProviderConfigurator.getSecretsProviderConfig(instanceConfig.getFunctionDetails()) != null) {
            secretsProviderConfig = new Gson()
                    .toJson(secretsProviderConfigurator.getSecretsProviderConfig(instanceConfig.getFunctionDetails()));
        }
        switch (instanceConfig.getFunctionDetails().getRuntime()) {
            case JAVA:
                logConfigFile = "kubernetes_instance_log4j2.xml";
                break;
            case PYTHON:
                logConfigFile = pulsarRootDir + "/conf/functions-logging/console_logging_config.ini";
                break;
            case GO:
                break;
        }

        this.authConfig = authConfig;

        this.functionAuthDataCacheProvider = functionAuthDataCacheProvider;

        this.grpcPort = grpcPort;
        this.metricsPort = instanceConfig.hasValidMetricsPort() ? instanceConfig.getMetricsPort() : null;
        this.narExtractionDirectory = narExtractionDirectory;

        this.processArgs = new LinkedList<>();
        this.processArgs.addAll(RuntimeUtils.getArgsBeforeCmd(instanceConfig, extraDependenciesDir));

        if (instanceConfig.getFunctionDetails().getRuntime() == Function.FunctionDetails.Runtime.GO) {
            // before we run the command, make sure the go executable with correct permissions
            this.processArgs.add("chmod");
            this.processArgs.add("777");
            this.processArgs.add(this.originalCodeFileName);
            this.processArgs.add("&&");
        }

        // use exec to to launch function so that it gets launched in the foreground with the same PID as shell
        // so that when we kill the pod, the signal will get propagated to the function code
        this.processArgs.add("exec");

        this.processArgs.addAll(
                RuntimeUtils.getCmd(
                        instanceConfig,
                        instanceFile,
                        extraDependenciesDir,
                        logDirectory,
                        this.originalCodeFileName,
                        pulsarServiceUrl,
                        stateStorageServiceUrl,
                        authConfig,
                        "$" + ENV_SHARD_ID,
                        grpcPort,
                        -1L,
                        logConfigFile,
                        secretsProviderClassName,
                        secretsProviderConfig,
                        installUserCodeDependencies,
                        pythonDependencyRepository,
                        pythonExtraDependencyRepository,
                        narExtractionDirectory,
                        functionInstanceClassPath,
                        true,
                        pulsarAdminUrl));

        doChecks(instanceConfig.getFunctionDetails(), this.jobName);
    }

    /**
     * The core logic that creates a service first followed by statefulset.
     */
    @Override
    public void start() throws Exception {

        try {
            submitService();
            submitStatefulSet();

        } catch (Exception e) {
            log.error("Failed start function {}/{}/{} in Kubernetes",
                    instanceConfig.getFunctionDetails().getTenant(),
                    instanceConfig.getFunctionDetails().getNamespace(),
                    instanceConfig.getFunctionDetails().getName(), e);
            stop();
            throw e;
        }

        setupGrpcChannelIfNeeded();
    }

    @Override
    public void reinitialize() {
        setupGrpcChannelIfNeeded();
    }

    private synchronized void setupGrpcChannelIfNeeded() {
        if (channel == null || stub == null) {
            channel = new ManagedChannel[instanceConfig.getFunctionDetails().getParallelism()];
            stub = new InstanceControlGrpc.InstanceControlFutureStub[instanceConfig.getFunctionDetails()
                    .getParallelism()];

            String jobName = createJobName(instanceConfig.getFunctionDetails(), this.jobName);
            for (int i = 0; i < instanceConfig.getFunctionDetails().getParallelism(); ++i) {
                String address = getServiceUrl(jobName, jobNamespace, i);
                channel[i] = ManagedChannelBuilder.forAddress(address, grpcPort)
                        .usePlaintext()
                        .build();
                stub[i] = InstanceControlGrpc.newFutureStub(channel[i]);
            }
        }
    }

    @Override
    public void join() throws Exception {
        // K8 functions never return
        this.wait();
    }

    @Override
    public void stop() throws Exception {
        deleteStatefulSet();
        deleteService();

        if (channel != null) {
            for (ManagedChannel cn : channel) {
                cn.shutdown();
            }
        }
        channel = null;
        stub = null;
    }

    @Override
    public Throwable getDeathException() {
        return null;
    }

    @Override
    public CompletableFuture<FunctionStatus> getFunctionStatus(int instanceId) {
        CompletableFuture<FunctionStatus> retval = new CompletableFuture<>();
        if (stub == null) {
            retval.completeExceptionally(new RuntimeException("Not alive"));
            return retval;
        }
        if (instanceId < 0 || instanceId >= stub.length) {
            retval.completeExceptionally(new RuntimeException("Invalid InstanceId"));
            return retval;
        }
        ListenableFuture<FunctionStatus> response =
                stub[instanceId].withDeadlineAfter(GRPC_TIMEOUT_SECS, TimeUnit.SECONDS)
                        .getFunctionStatus(Empty.newBuilder().build());
        Futures.addCallback(response, new FutureCallback<FunctionStatus>() {
            @Override
            public void onFailure(Throwable throwable) {
                FunctionStatus.Builder builder = FunctionStatus.newBuilder();
                builder.setRunning(false);
                builder.setFailureException(throwable.getMessage());
                retval.complete(builder.build());
            }

            @Override
            public void onSuccess(FunctionStatus t) {
                retval.complete(t);
            }
        }, MoreExecutors.directExecutor());
        return retval;
    }

    @Override
    public CompletableFuture<InstanceCommunication.MetricsData> getAndResetMetrics() {
        CompletableFuture<InstanceCommunication.MetricsData> retval = new CompletableFuture<>();
        retval.completeExceptionally(
                new RuntimeException("Kubernetes Runtime doesn't support getAndReset metrics via rest"));
        return retval;
    }

    @Override
    public CompletableFuture<Void> resetMetrics() {
        CompletableFuture<Void> retval = new CompletableFuture<>();
        retval.completeExceptionally(
                new RuntimeException("Kubernetes Runtime doesn't support resetting metrics via rest"));
        return retval;
    }

    @Override
    public CompletableFuture<InstanceCommunication.MetricsData> getMetrics(int instanceId) {
        CompletableFuture<InstanceCommunication.MetricsData> retval = new CompletableFuture<>();
        if (stub == null) {
            retval.completeExceptionally(new RuntimeException("Not alive"));
            return retval;
        }

        if (instanceId < 0 || instanceId >= stub.length) {
            retval.completeExceptionally(new RuntimeException("Invalid InstanceId"));
            return retval;
        }

        ListenableFuture<InstanceCommunication.MetricsData> response =
                stub[instanceId].withDeadlineAfter(GRPC_TIMEOUT_SECS, TimeUnit.SECONDS)
                        .getMetrics(Empty.newBuilder().build());
        Futures.addCallback(response, new FutureCallback<InstanceCommunication.MetricsData>() {
            @Override
            public void onFailure(Throwable throwable) {
                InstanceCommunication.MetricsData.Builder builder = InstanceCommunication.MetricsData.newBuilder();
                retval.complete(builder.build());
            }

            @Override
            public void onSuccess(InstanceCommunication.MetricsData t) {
                retval.complete(t);
            }
        }, MoreExecutors.directExecutor());
        return retval;
    }

    @Override
    public String getPrometheusMetrics() throws IOException {
        if (metricsPort != null) {
            return RuntimeUtils.getPrometheusMetrics(metricsPort);
        } else {
            return null;
        }
    }

    @Override
    public boolean isAlive() {
        // No point for kubernetes just return dummy value
        return true;
    }

    private void submitService() throws Exception {
        final V1Service service = createService();
        log.info("Submitting the following service to k8 {}", coreClient.getApiClient().getJSON().serialize(service));

        String fqfn = FunctionCommon.getFullyQualifiedName(instanceConfig.getFunctionDetails());

        Actions.Action createService = Actions.Action.builder()
                .actionName(String.format("Submitting service for function %s", fqfn))
                .numRetries(KubernetesRuntimeFactory.numRetries)
                .sleepBetweenInvocationsMs(KubernetesRuntimeFactory.sleepBetweenRetriesMs)
                .supplier(() -> {
                    final V1Service response;
                    try {
                        response = coreClient.createNamespacedService(jobNamespace, service, null, null, null);
                    } catch (ApiException e) {
                        // already exists
                        if (e.getCode() == HTTP_CONFLICT) {
                            log.warn("Service already present for function {}", fqfn);
                            return Actions.ActionResult.builder().success(true).build();
                        }

                        String errorMsg = e.getResponseBody() != null ? e.getResponseBody() : e.getMessage();
                        return Actions.ActionResult.builder()
                                .success(false)
                                .errorMsg(errorMsg)
                                .build();
                    }

                    return Actions.ActionResult.builder().success(true).build();
                })
                .build();


        AtomicBoolean success = new AtomicBoolean(false);
        Actions.newBuilder()
                .addAction(createService.toBuilder()
                        .onSuccess((ignored) -> success.set(true))
                        .build())
                .run();

        if (!success.get()) {
            throw new RuntimeException(String.format("Failed to create service for function %s", fqfn));
        }
    }

    @VisibleForTesting
    V1Service createService() {
        final String jobName = createJobName(instanceConfig.getFunctionDetails(), this.jobName);

        final V1Service service = new V1Service();

        // setup stateful set metadata
        final V1ObjectMeta objectMeta = new V1ObjectMeta();
        objectMeta.name(jobName);
        objectMeta.setLabels(getLabels(instanceConfig.getFunctionDetails()));
        // we don't technically need to set this, but it is useful for testing
        objectMeta.setNamespace(jobNamespace);
        service.metadata(objectMeta);

        // create the stateful set spec
        final V1ServiceSpec serviceSpec = new V1ServiceSpec();

        serviceSpec.clusterIP("None");

        final V1ServicePort servicePort = new V1ServicePort();
        servicePort.name("grpc").port(grpcPort).protocol("TCP");
        serviceSpec.addPortsItem(servicePort);

        serviceSpec.selector(getLabels(instanceConfig.getFunctionDetails()));

        service.spec(serviceSpec);

        // let the customizer run but ensure it doesn't change the name so we can find it again
        final V1Service overridden = manifestCustomizer
                .map((customizer) -> customizer.customizeService(instanceConfig.getFunctionDetails(), service))
                .orElse(service);
        overridden.getMetadata().name(jobName);

        return overridden;
    }

    private void submitStatefulSet() throws Exception {
        final V1StatefulSet statefulSet = createStatefulSet();
        // Configure function authentication if needed
        if (authenticationEnabled) {
            functionAuthDataCacheProvider.ifPresent(
                    kubernetesFunctionAuthProvider -> kubernetesFunctionAuthProvider.configureAuthDataStatefulSet(
                            statefulSet, Optional.ofNullable(getFunctionAuthData(
                                    Optional.ofNullable(instanceConfig.getFunctionAuthenticationSpec())))));
        }

        log.info("Submitting the following spec to k8 {}", appsClient.getApiClient().getJSON().serialize(statefulSet));

        String fqfn = FunctionCommon.getFullyQualifiedName(instanceConfig.getFunctionDetails());

        Actions.Action createStatefulSet = Actions.Action.builder()
                .actionName(String.format("Submitting statefulset for function %s", fqfn))
                .numRetries(KubernetesRuntimeFactory.numRetries)
                .sleepBetweenInvocationsMs(KubernetesRuntimeFactory.sleepBetweenRetriesMs)
                .supplier(() -> {
                    final V1StatefulSet response;
                    try {
                        response = appsClient.createNamespacedStatefulSet(jobNamespace, statefulSet, null, null, null);
                    } catch (ApiException e) {
                        // already exists
                        if (e.getCode() == HTTP_CONFLICT) {
                            log.warn("Statefulset already present for function {}", fqfn);
                            return Actions.ActionResult.builder().success(true).build();
                        }

                        String errorMsg = e.getResponseBody() != null ? e.getResponseBody() : e.getMessage();
                        return Actions.ActionResult.builder()
                                .success(false)
                                .errorMsg(errorMsg)
                                .build();
                    }

                    return Actions.ActionResult.builder().success(true).build();
                })
                .build();


        AtomicBoolean success = new AtomicBoolean(false);
        Actions.newBuilder()
                .addAction(createStatefulSet.toBuilder()
                        .onSuccess((ignored) -> success.set(true))
                        .build())
                .run();

        if (!success.get()) {
            throw new RuntimeException(String.format("Failed to create statefulset for function %s", fqfn));
        }
    }


    public void deleteStatefulSet() throws InterruptedException {
        String statefulSetName = createJobName(instanceConfig.getFunctionDetails(), this.jobName);
        final V1DeleteOptions options = new V1DeleteOptions();
<<<<<<< HEAD
        options.setGracePeriodSeconds((long)gracePeriodSeconds);
=======
        options.setGracePeriodSeconds((long) gracePeriodSeconds);
>>>>>>> 3a12044a
        options.setPropagationPolicy("Foreground");

        String fqfn = FunctionCommon.getFullyQualifiedName(instanceConfig.getFunctionDetails());
        Actions.Action deleteStatefulSet = Actions.Action.builder()
                .actionName(String.format("Deleting statefulset for function %s", fqfn))
                .numRetries(KubernetesRuntimeFactory.numRetries)
                .sleepBetweenInvocationsMs(KubernetesRuntimeFactory.sleepBetweenRetriesMs)
                .supplier(() -> {
                    Response response;
                    try {
                        // cannot use deleteNamespacedStatefulSet because of bug in kuberenetes
                        // https://github.com/kubernetes-client/java/issues/86
                        response = appsClient.deleteNamespacedStatefulSetCall(
                                statefulSetName,
                                jobNamespace, null, null,
                                gracePeriodSeconds, null, "Foreground",
                                options, null)
                                .execute();
                    } catch (ApiException e) {
                        // if already deleted
                        if (e.getCode() == HTTP_NOT_FOUND) {
                            log.warn("Statefulset for function {} does not exist", fqfn);
                            return Actions.ActionResult.builder().success(true).build();
                        }

                        String errorMsg = e.getResponseBody() != null ? e.getResponseBody() : e.getMessage();
                        return Actions.ActionResult.builder()
                                .success(false)
                                .errorMsg(errorMsg)
                                .build();
                    } catch (IOException e) {
                        return Actions.ActionResult.builder()
                                .success(false)
                                .errorMsg(e.getMessage())
                                .build();
                    }

                    // if already deleted
                    if (response.code() == HTTP_NOT_FOUND) {
                        log.warn("Statefulset for function {} does not exist", fqfn);
                        return Actions.ActionResult.builder().success(true).build();
                    } else {
                        return Actions.ActionResult.builder()
                                .success(response.isSuccessful())
                                .errorMsg(response.message())
                                .build();
                    }
                })
                .build();


        Actions.Action waitForStatefulSetDeletion = Actions.Action.builder()
                .actionName(String.format("Waiting for statefulset for function %s to complete deletion", fqfn))
                // set retry period to be about 2x the graceshutdown time
                .numRetries(KubernetesRuntimeFactory.numRetries * 2)
                .sleepBetweenInvocationsMs(KubernetesRuntimeFactory.sleepBetweenRetriesMs * 2)
                .supplier(() -> {
                    V1StatefulSet response;
                    try {
                        response = appsClient.readNamespacedStatefulSet(statefulSetName, jobNamespace,
                                null, null, null);
                    } catch (ApiException e) {
                        // statefulset is gone
                        if (e.getCode() == HTTP_NOT_FOUND) {
                            return Actions.ActionResult.builder().success(true).build();
                        }

                        String errorMsg = e.getResponseBody() != null ? e.getResponseBody() : e.getMessage();
                        return Actions.ActionResult.builder()
                                .success(false)
                                .errorMsg(errorMsg)
                                .build();
                    }
                    return Actions.ActionResult.builder()
                            .success(false)
                            .errorMsg(response.getStatus().toString())
                            .build();
                })
                .build();

        // Need to wait for all pods to die so we can cleanup subscriptions.
        Actions.Action waitForStatefulPodsToTerminate = Actions.Action.builder()
                .actionName(String.format("Waiting for pods for function %s to terminate", fqfn))
                .numRetries(KubernetesRuntimeFactory.numRetries * 2)
                .sleepBetweenInvocationsMs(KubernetesRuntimeFactory.sleepBetweenRetriesMs * 2)
                .supplier(() -> {
                    String labels = String.format("tenant=%s,namespace=%s,name=%s",
                            instanceConfig.getFunctionDetails().getTenant(),
                            instanceConfig.getFunctionDetails().getNamespace(),
                            instanceConfig.getFunctionDetails().getName());

                    V1PodList response;
                    try {
                        response = coreClient.listNamespacedPod(jobNamespace, null, null,
                                null, null, labels,
                                null, null, null, null, null);
                    } catch (ApiException e) {

                        String errorMsg = e.getResponseBody() != null ? e.getResponseBody() : e.getMessage();
                        return Actions.ActionResult.builder()
                                .success(false)
                                .errorMsg(errorMsg)
                                .build();
                    }

                    if (response.getItems().size() > 0) {
                        return Actions.ActionResult.builder()
                                .success(false)
                                .errorMsg(response.getItems().size() + " pods still alive.")
                                .build();
                    } else {
                        return Actions.ActionResult.builder()
                                .success(true)
                                .build();
                    }
                })
                .build();


        AtomicBoolean success = new AtomicBoolean(false);
        Actions.newBuilder()
                .addAction(deleteStatefulSet.toBuilder()
                        .continueOn(true)
                        .build())
                .addAction(waitForStatefulSetDeletion.toBuilder()
                        .continueOn(false)
                        .onSuccess((ignored) -> success.set(true))
                        .build())
                .addAction(deleteStatefulSet.toBuilder()
                        .continueOn(true)
                        .build())
                .addAction(waitForStatefulSetDeletion.toBuilder()
                        .onSuccess((ignored) -> success.set(true))
                        .build())
                .run();

        if (!success.get()) {
            throw new RuntimeException(String.format("Failed to delete statefulset for function %s", fqfn));
        } else {
            // wait for pods to terminate
            Actions.newBuilder()
                    .addAction(waitForStatefulPodsToTerminate)
                    .run();
        }
    }

    public void deleteService() throws InterruptedException {

        final V1DeleteOptions options = new V1DeleteOptions();
        options.setGracePeriodSeconds(0L);
        options.setPropagationPolicy("Foreground");
        String fqfn = FunctionCommon.getFullyQualifiedName(instanceConfig.getFunctionDetails());
        String serviceName = createJobName(instanceConfig.getFunctionDetails(), this.jobName);

        Actions.Action deleteService = Actions.Action.builder()
                .actionName(String.format("Deleting service for function %s", fqfn))
                .numRetries(KubernetesRuntimeFactory.numRetries)
                .sleepBetweenInvocationsMs(KubernetesRuntimeFactory.sleepBetweenRetriesMs)
                .supplier(() -> {
                    final Response response;
                    try {
                        // cannot use deleteNamespacedService because of bug in kuberenetes
                        // https://github.com/kubernetes-client/java/issues/86
                        response = coreClient.deleteNamespacedServiceCall(
                                serviceName,
                                jobNamespace, null, null,
                                0, null,
                                "Foreground", options, null).execute();
                    } catch (ApiException e) {
                        // if already deleted
                        if (e.getCode() == HTTP_NOT_FOUND) {
                            log.warn("Service for function {} does not exist", fqfn);
                            return Actions.ActionResult.builder().success(true).build();
                        }

                        String errorMsg = e.getResponseBody() != null ? e.getResponseBody() : e.getMessage();
                        return Actions.ActionResult.builder()
                                .success(false)
                                .errorMsg(errorMsg)
                                .build();
                    } catch (IOException e) {
                        return Actions.ActionResult.builder()
                                .success(false)
                                .errorMsg(e.getMessage())
                                .build();
                    }

                    // if already deleted
                    if (response.code() == HTTP_NOT_FOUND) {
                        log.warn("Service for function {} does not exist", fqfn);
                        return Actions.ActionResult.builder().success(true).build();
                    } else {
                        return Actions.ActionResult.builder()
                                .success(response.isSuccessful())
                                .errorMsg(response.message())
                                .build();
                    }
                })
                .build();

        Actions.Action waitForServiceDeletion = Actions.Action.builder()
                .actionName(String.format("Waiting for statefulset for function %s to complete deletion", fqfn))
                .numRetries(KubernetesRuntimeFactory.numRetries)
                .sleepBetweenInvocationsMs(KubernetesRuntimeFactory.sleepBetweenRetriesMs)
                .supplier(() -> {
                    V1Service response;
                    try {
                        response = coreClient.readNamespacedService(serviceName, jobNamespace,
                                null, null, null);

                    } catch (ApiException e) {
                        // statefulset is gone
                        if (e.getCode() == HTTP_NOT_FOUND) {
                            return Actions.ActionResult.builder().success(true).build();
                        }
                        String errorMsg = e.getResponseBody() != null ? e.getResponseBody() : e.getMessage();
                        return Actions.ActionResult.builder()
                                .success(false)
                                .errorMsg(errorMsg)
                                .build();
                    }
                    return Actions.ActionResult.builder()
                            .success(false)
                            .errorMsg(response.getStatus().toString())
                            .build();
                })
                .build();

        AtomicBoolean success = new AtomicBoolean(false);
        Actions.newBuilder()
                .addAction(deleteService.toBuilder()
                        .continueOn(true)
                        .build())
                .addAction(waitForServiceDeletion.toBuilder()
                        .continueOn(false)
                        .onSuccess((ignored) -> success.set(true))
                        .build())
                .addAction(deleteService.toBuilder()
                        .continueOn(true)
                        .build())
                .addAction(waitForServiceDeletion.toBuilder()
                        .onSuccess((ignored) -> success.set(true))
                        .build())
                .run();

        if (!success.get()) {
            throw new RuntimeException(String.format("Failed to delete service for function %s", fqfn));
        }
    }

    protected List<String> getExecutorCommand() {
        return Arrays.asList(
                "sh",
                "-c",
                String.join(" ", getDownloadCommand(instanceConfig.getFunctionDetails(), originalCodeFileName))
                        + " && " + setShardIdEnvironmentVariableCommand()
                        + " && " + String.join(" ", processArgs)
        );
    }

    private List<String> getDownloadCommand(Function.FunctionDetails functionDetails, String userCodeFilePath) {
        if (Arrays.stream(PackageType.values()).anyMatch(type ->
            functionDetails.getPackageUrl().startsWith(type.toString()))) {
            return getPackageDownloadCommand(functionDetails.getPackageUrl(), userCodeFilePath);
        } else {
            return getDownloadCommand(functionDetails.getTenant(), functionDetails.getNamespace(),
                functionDetails.getName(), userCodeFilePath);
        }
    }

    private List<String> getDownloadCommand(String tenant, String namespace, String name, String userCodeFilePath) {

        // add auth plugin and parameters if necessary
        if (authenticationEnabled && authConfig != null) {
            if (isNotBlank(authConfig.getClientAuthenticationPlugin())
                    && isNotBlank(authConfig.getClientAuthenticationParameters())
                    && instanceConfig.getFunctionAuthenticationSpec() != null) {
                return Arrays.asList(
                        pulsarRootDir + configAdminCLI,
                        "--auth-plugin",
                        authConfig.getClientAuthenticationPlugin(),
                        "--auth-params",
                        authConfig.getClientAuthenticationParameters(),
                        "--admin-url",
                        pulsarAdminUrl,
                        "functions",
                        "download",
                        "--tenant",
                        tenant,
                        "--namespace",
                        namespace,
                        "--name",
                        name,
                        "--destination-file",
                        userCodeFilePath);
            }
        }

        return Arrays.asList(
                pulsarRootDir + configAdminCLI,
                "--admin-url",
                pulsarAdminUrl,
                "functions",
                "download",
                "--tenant",
                tenant,
                "--namespace",
                namespace,
                "--name",
                name,
                "--destination-file",
                userCodeFilePath);
    }

    private List<String> getPackageDownloadCommand(String packageName, String userCodeFilePath) {
        // add auth plugin and parameters if necessary
        if (authenticationEnabled && authConfig != null) {
            if (isNotBlank(authConfig.getClientAuthenticationPlugin())
                && isNotBlank(authConfig.getClientAuthenticationParameters())
                && instanceConfig.getFunctionAuthenticationSpec() != null) {
                return Arrays.asList(
                    pulsarRootDir + configAdminCLI,
                    "--auth-plugin",
                    authConfig.getClientAuthenticationPlugin(),
                    "--auth-params",
                    authConfig.getClientAuthenticationParameters(),
                    "--admin-url",
                    pulsarAdminUrl,
                    "packages",
                    "download",
                    packageName,
                    "--path",
                    userCodeFilePath);
            }
        }

        return Arrays.asList(
            pulsarRootDir + configAdminCLI,
            "--admin-url",
            pulsarAdminUrl,
            "packages",
            "download",
            packageName,
            "--path",
            userCodeFilePath);
    }

    private static String setShardIdEnvironmentVariableCommand() {
        return String.format("%s=${POD_NAME##*-} && echo shardId=${%s}", ENV_SHARD_ID, ENV_SHARD_ID);
    }

    @VisibleForTesting
    V1StatefulSet createStatefulSet() {
        final String jobName = createJobName(instanceConfig.getFunctionDetails(), this.jobName);

        final V1StatefulSet statefulSet = new V1StatefulSet();

        // setup stateful set metadata
        final V1ObjectMeta objectMeta = new V1ObjectMeta();
        objectMeta.name(jobName);
        objectMeta.setLabels(getLabels(instanceConfig.getFunctionDetails()));
        // we don't technically need to set this, but it is useful for testing
        objectMeta.setNamespace(jobNamespace);
        statefulSet.metadata(objectMeta);

        // create the stateful set spec
        final V1StatefulSetSpec statefulSetSpec = new V1StatefulSetSpec();
        statefulSetSpec.serviceName(jobName);
        statefulSetSpec.setReplicas(instanceConfig.getFunctionDetails().getParallelism());

        // Parallel pod management tells the StatefulSet controller to launch or terminate
        // all Pods in parallel, and not to wait for Pods to become Running and Ready or completely
        // terminated prior to launching or terminating another Pod.
        statefulSetSpec.setPodManagementPolicy("Parallel");

        // add selector match labels
        // so the we know which pods to manage
        final V1LabelSelector selector = new V1LabelSelector();
        selector.matchLabels(getLabels(instanceConfig.getFunctionDetails()));
        statefulSetSpec.selector(selector);

        // create a pod template
        final V1PodTemplateSpec podTemplateSpec = new V1PodTemplateSpec();

        // set up pod meta
        final V1ObjectMeta templateMetaData = new V1ObjectMeta().labels(getLabels(instanceConfig.getFunctionDetails()));
        templateMetaData.annotations(getPrometheusAnnotations());
        podTemplateSpec.setMetadata(templateMetaData);

        final List<String> command = getExecutorCommand();
        podTemplateSpec.spec(getPodSpec(command,
                instanceConfig.getFunctionDetails().hasResources() ? instanceConfig.getFunctionDetails().getResources()
                        : null));

        statefulSetSpec.setTemplate(podTemplateSpec);

        statefulSet.spec(statefulSetSpec);

        // let the customizer run but ensure it doesn't change the name so we can find it again
        final V1StatefulSet overridden = manifestCustomizer
                .map((customizer) -> customizer.customizeStatefulSet(instanceConfig.getFunctionDetails(), statefulSet))
                .orElse(statefulSet);
        overridden.getMetadata().name(jobName);

        return statefulSet;
    }

    private Map<String, String> getPrometheusAnnotations() {
        if (metricsPort != null) {
            final Map<String, String> annotations = new HashMap<>();
            annotations.put("prometheus.io/scrape", "true");
            annotations.put("prometheus.io/port", String.valueOf(metricsPort));
            return annotations;
        } else {
            return Collections.emptyMap();
        }
    }

    private Map<String, String> getLabels(Function.FunctionDetails functionDetails) {
        final Map<String, String> labels = new HashMap<>();
        Function.FunctionDetails.ComponentType componentType = InstanceUtils.calculateSubjectType(functionDetails);
        String component;
        switch (componentType) {
            case FUNCTION:
                component = "function";
                break;
            case SOURCE:
                component = "source";
                break;
            case SINK:
                component = "sink";
                break;
            default:
                component = "function";
                break;
        }
        labels.put("component", component);
        labels.put("namespace", toValidLabelName(functionDetails.getNamespace()));
        labels.put("tenant", toValidLabelName(functionDetails.getTenant()));
        labels.put("name", toValidLabelName(functionDetails.getName()));
        if (customLabels != null && !customLabels.isEmpty()) {
            customLabels.replaceAll((k, v) -> toValidLabelName(v));
            labels.putAll(customLabels);
        }
        return labels;
    }

    private V1PodSpec getPodSpec(List<String> instanceCommand, Function.Resources resource) {
        final V1PodSpec podSpec = new V1PodSpec();

        // set the termination period to 0 so pods can be deleted quickly
        podSpec.setTerminationGracePeriodSeconds(0L);

        // set the pod tolerations so pods are rescheduled when nodes go down
        // https://kubernetes.io/docs/concepts/configuration/taint-and-toleration/#taint-based-evictions
        podSpec.setTolerations(getTolerations());

        List<V1Container> containers = new LinkedList<>();
        containers.add(getFunctionContainer(instanceCommand, resource));
        podSpec.containers(containers);

        // Configure secrets
        secretsProviderConfigurator.configureKubernetesRuntimeSecretsProvider(podSpec, PULSARFUNCTIONS_CONTAINER_NAME,
                instanceConfig.getFunctionDetails());

        return podSpec;
    }

    private List<V1Toleration> getTolerations() {
        final List<V1Toleration> tolerations = new ArrayList<>();
        TOLERATIONS.forEach(t -> {
            final V1Toleration toleration =
                    new V1Toleration()
                            .key(t)
                            .operator("Exists")
                            .effect("NoExecute")
                            .tolerationSeconds(10L);
            tolerations.add(toleration);
        });

        return tolerations;
    }

    @VisibleForTesting
    V1Container getFunctionContainer(List<String> instanceCommand, Function.Resources resource) {
        final V1Container container = new V1Container().name(PULSARFUNCTIONS_CONTAINER_NAME);

        Function.FunctionDetails.Runtime runtime = instanceConfig.getFunctionDetails().getRuntime();

        String imageName = null;
        if (functionDockerImages != null) {
            switch (runtime) {
                case JAVA:
                    if (functionDockerImages.get("JAVA") != null) {
                        imageName = functionDockerImages.get("JAVA");
                    }
                    break;
                case PYTHON:
                    if (functionDockerImages.get("PYTHON") != null) {
                        imageName = functionDockerImages.get("PYTHON");
                    }
                    break;
                case GO:
                    if (functionDockerImages.get("GO") != null) {
                        imageName = functionDockerImages.get("GO");
                    }
                    break;
                default:
                    imageName = pulsarDockerImageName;
                    break;
            }
            container.setImage(imageName);
        } else {
            container.setImage(pulsarDockerImageName);
        }

        container.setImagePullPolicy(imagePullPolicy);

        // set up the container command
        container.setCommand(instanceCommand);

        // setup the environment variables for the container
        final V1EnvVar envVarPodName = new V1EnvVar();
        envVarPodName.name("POD_NAME")
                .valueFrom(new V1EnvVarSource()
                        .fieldRef(new V1ObjectFieldSelector()
                                .fieldPath("metadata.name")));
        container.addEnvItem(envVarPodName);

        // set container resources
        final V1ResourceRequirements resourceRequirements = new V1ResourceRequirements();
        final Map<String, Quantity> resourceLimit = new HashMap<>();
        final Map<String, Quantity> resourceRequest = new HashMap<>();


        long ram = resource != null && resource.getRam() != 0 ? resource.getRam() : 1073741824;

        // add memory padding
        long padding = Math.round(ram * (percentMemoryPadding / 100.0));
        long ramWithPadding = ram + padding;
        long ramRequest = (long) (ramWithPadding / memoryOverCommitRatio);

        // set resource limits
        double cpuLimit = resource != null && resource.getCpu() != 0 ? resource.getCpu() : 1;
        // for cpu overcommiting
        double cpuRequest = cpuLimit / cpuOverCommitRatio;

        // round cpu to 3 decimal places as it is the finest cpu precision allowed
        resourceLimit.put("cpu", Quantity.fromString(Double.toString(roundDecimal(cpuLimit, 3))));
        resourceLimit.put("memory", Quantity.fromString(Long.toString(ramWithPadding)));

        // set resource requests
        // round cpu to 3 decimal places as it is the finest cpu precision allowed
        resourceRequest.put("cpu", Quantity.fromString(Double.toString(roundDecimal(cpuRequest, 3))));
        resourceRequest.put("memory", Quantity.fromString(Long.toString(ramRequest)));

        resourceRequirements.setRequests(resourceRequest);
        resourceRequirements.setLimits(resourceLimit);
        container.setResources(resourceRequirements);

        // set container ports
        container.setPorts(getFunctionContainerPorts());

        return container;
    }

    private List<V1ContainerPort> getFunctionContainerPorts() {
        List<V1ContainerPort> ports = new ArrayList<>();
        ports.add(getGRPCPort());
        ports.add(getPrometheusPort());
        return ports;
    }

    private V1ContainerPort getGRPCPort() {
        final V1ContainerPort port = new V1ContainerPort();
        port.setName("grpc");
        port.setContainerPort(grpcPort);
        return port;
    }

    private V1ContainerPort getPrometheusPort() {
        final V1ContainerPort port = new V1ContainerPort();
        port.setName("prometheus");
        port.setContainerPort(metricsPort);
        return port;
    }

    public static String createJobName(Function.FunctionDetails functionDetails, String jobName) {
        return jobName == null ? createJobName(functionDetails.getTenant(),
                functionDetails.getNamespace(), functionDetails.getName()) :
                createJobName(jobName, functionDetails.getTenant(),
                        functionDetails.getNamespace(), functionDetails.getName());
    }

    private static String toValidPodName(String ori) {
        return ori.toLowerCase().replaceAll("[^a-z0-9-\\.]", "-");
    }

    private static String toValidLabelName(String ori) {
        return left(ori.toLowerCase().replaceAll("[^a-zA-Z0-9-_\\.]", "-").replaceAll("^[^a-zA-Z0-9]", "0")
                .replaceAll("[^a-zA-Z0-9]$", "0"), maxLabelSize);
    }

    private static String createJobName(String jobName, String tenant, String namespace, String functionName) {
        final String convertedJobName = toValidPodName(jobName);
        // use of customRuntimeOptions 'jobName' may cause naming collisions,
        // add a short hash here to avoid it
        final String hashName = String.format("%s-%s-%s-%s", jobName, tenant, namespace, functionName);
        final String shortHash = DigestUtils.sha1Hex(hashName).toLowerCase().substring(0, 8);
        return convertedJobName + "-" + shortHash;
    }

    private static String createJobName(String tenant, String namespace, String functionName) {
        final String jobNameBase = String.format("%s-%s-%s", tenant, namespace, functionName);
        final String jobName = "pf-" + jobNameBase;
        final String convertedJobName = toValidPodName(jobName);
        if (jobName.equals(convertedJobName)) {
            return jobName;
        }
        // toValidPodName may cause naming collisions, add a short hash here to avoid it
        final String shortHash = DigestUtils.sha1Hex(jobNameBase).toLowerCase().substring(0, 8);
        return convertedJobName + "-" + shortHash;
    }

    private static String getServiceUrl(String jobName, String jobNamespace, int instanceId) {
        return String.format("%s-%d.%s.%s.svc.cluster.local", jobName, instanceId, jobName, jobNamespace);
    }

    public static void doChecks(Function.FunctionDetails functionDetails, String overridenJobName) {
        final String jobName = createJobName(functionDetails, overridenJobName);
        if (!jobName.equals(jobName.toLowerCase())) {
            throw new RuntimeException("Kubernetes does not allow upper case jobNames.");
        }
        final Matcher matcher = VALID_POD_NAME_REGEX.matcher(jobName);
        if (!matcher.matches()) {
            throw new RuntimeException("Kubernetes only admits lower case and numbers. "
                    + "(jobName=" + jobName + ")");
        }
        if (jobName.length() > maxJobNameSize) {
            throw new RuntimeException("Kubernetes job name size should be less than " + maxJobNameSize);
        }
    }
}<|MERGE_RESOLUTION|>--- conflicted
+++ resolved
@@ -584,11 +584,7 @@
     public void deleteStatefulSet() throws InterruptedException {
         String statefulSetName = createJobName(instanceConfig.getFunctionDetails(), this.jobName);
         final V1DeleteOptions options = new V1DeleteOptions();
-<<<<<<< HEAD
-        options.setGracePeriodSeconds((long)gracePeriodSeconds);
-=======
         options.setGracePeriodSeconds((long) gracePeriodSeconds);
->>>>>>> 3a12044a
         options.setPropagationPolicy("Foreground");
 
         String fqfn = FunctionCommon.getFullyQualifiedName(instanceConfig.getFunctionDetails());
