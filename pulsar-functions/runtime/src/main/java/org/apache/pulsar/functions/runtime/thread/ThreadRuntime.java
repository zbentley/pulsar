--- conflicted
+++ resolved
@@ -26,10 +26,6 @@
 import java.util.Collections;
 import java.util.Optional;
 import java.util.concurrent.CompletableFuture;
-<<<<<<< HEAD
-
-=======
->>>>>>> 3a12044a
 import lombok.Getter;
 import lombok.extern.slf4j.Slf4j;
 import org.apache.pulsar.broker.PulsarServerException;
@@ -64,19 +60,6 @@
     @Getter
     private final InstanceConfig instanceConfig;
     private JavaInstanceRunnable javaInstanceRunnable;
-<<<<<<< HEAD
-    private ThreadGroup threadGroup;
-    private FunctionCacheManager fnCache;
-    private String jarFile;
-    private ClientBuilder clientBuilder;
-    private PulsarClient pulsarClient;
-    private PulsarAdmin pulsarAdmin;
-    private String stateStorageImplClass;
-    private String stateStorageServiceUrl;
-    private SecretsProvider secretsProvider;
-    private FunctionCollectorRegistry collectorRegistry;
-    private String narExtractionDirectory;
-=======
     private final ThreadGroup threadGroup;
     private final FunctionCacheManager fnCache;
     private final String jarFile;
@@ -88,7 +71,6 @@
     private final SecretsProvider secretsProvider;
     private final FunctionCollectorRegistry collectorRegistry;
     private final String narExtractionDirectory;
->>>>>>> 3a12044a
     private final Optional<ConnectorsManager> connectorsManager;
 
     ThreadRuntime(InstanceConfig instanceConfig,
@@ -166,11 +148,7 @@
             } catch (FileNotFoundException e) {
                 // this is usually like
                 // java.io.FileNotFoundException: /tmp/pulsar-nar/xxx.jar-unpacked/xxxxx/META-INF/MANIFEST.MF'
-<<<<<<< HEAD
-                log.error("The file {} does not look like a .nar file", jarFile, e.toString());
-=======
                 log.error("The file {} does not look like a .nar file {}", jarFile, e.toString());
->>>>>>> 3a12044a
             }
         }
         if (!loadedAsNar) {
