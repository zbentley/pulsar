--- conflicted
+++ resolved
@@ -91,18 +91,11 @@
     @Parameter(names = "--tls_trust_cert_path", description = "tls trust cert file path")
     public String tlsTrustCertFilePath;
 
-<<<<<<< HEAD
-    @Parameter(names = "--state_storage_impl_class", description = "State Storage Service Implementation class\n", required= false)
-    public String stateStorageImplClass;
-
-    @Parameter(names = "--state_storage_serviceurl", description = "State Storage Service Url\n", required= false)
-=======
     @Parameter(names = "--state_storage_impl_class", description = "State Storage Service "
             + "Implementation class\n", required = false)
     public String stateStorageImplClass;
 
     @Parameter(names = "--state_storage_serviceurl", description = "State Storage Service Url\n", required = false)
->>>>>>> 3a12044a
     public String stateStorageServiceUrl;
 
     @Parameter(names = "--port", description = "Port to listen on\n", required = true)
