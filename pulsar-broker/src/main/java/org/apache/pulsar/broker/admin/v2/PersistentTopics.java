--- conflicted
+++ resolved
@@ -87,11 +87,7 @@
             response = String.class, responseContainer = "List")
     @ApiResponses(value = {
             @ApiResponse(code = 401, message = "Don't have permission to administrate resources on this tenant"),
-<<<<<<< HEAD
-            @ApiResponse(code = 403, message = "Don't have admin or consume permission on namespace"),
-=======
             @ApiResponse(code = 403, message = "Don't have admin or operate permission on the namespacee"),
->>>>>>> 3a12044a
             @ApiResponse(code = 404, message = "tenant/namespace/topic doesn't exit"),
             @ApiResponse(code = 412, message = "Namespace name is not valid"),
             @ApiResponse(code = 500, message = "Internal server error")})
@@ -119,11 +115,7 @@
             response = String.class, responseContainer = "List")
     @ApiResponses(value = {
             @ApiResponse(code = 401, message = "Don't have permission to administrate resources on this tenant"),
-<<<<<<< HEAD
-            @ApiResponse(code = 403, message = "Don't have admin or consume permission on namespace"),
-=======
             @ApiResponse(code = 403, message = "Don't have admin or operate permission on the namespace"),
->>>>>>> 3a12044a
             @ApiResponse(code = 404, message = "tenant/namespace/topic doesn't exit"),
             @ApiResponse(code = 412, message = "Namespace name is not valid"),
             @ApiResponse(code = 500, message = "Internal server error")})
@@ -326,11 +318,7 @@
         validateGlobalNamespaceOwnership();
         validateTopicName(tenant, namespace, encodedTopic);
         validateCreateTopic(topicName);
-<<<<<<< HEAD
-        internalCreateNonPartitionedTopic(authoritative);
-=======
         internalCreateNonPartitionedTopic(authoritative, properties);
->>>>>>> 3a12044a
     }
 
     @GET
