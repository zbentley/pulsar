/**
 * Licensed to the Apache Software Foundation (ASF) under one
 * or more contributor license agreements.  See the NOTICE file
 * distributed with this work for additional information
 * regarding copyright ownership.  The ASF licenses this file
 * to you under the Apache License, Version 2.0 (the
 * "License"); you may not use this file except in compliance
 * with the License.  You may obtain a copy of the License at
 *
 *   http://www.apache.org/licenses/LICENSE-2.0
 *
 * Unless required by applicable law or agreed to in writing,
 * software distributed under the License is distributed on an
 * "AS IS" BASIS, WITHOUT WARRANTIES OR CONDITIONS OF ANY
 * KIND, either express or implied.  See the License for the
 * specific language governing permissions and limitations
 * under the License.
 */
package org.apache.pulsar.broker.service.persistent;

import static com.google.common.base.Preconditions.checkNotNull;
import static org.apache.commons.lang3.StringUtils.isBlank;
import static org.apache.pulsar.common.events.EventsTopicNames.checkTopicIsEventsNames;
import static org.apache.pulsar.common.protocol.Commands.DEFAULT_CONSUMER_EPOCH;
import static org.apache.pulsar.compaction.Compactor.COMPACTION_SUBSCRIPTION;
import com.carrotsearch.hppc.ObjectObjectHashMap;
import com.google.common.annotations.VisibleForTesting;
import com.google.common.collect.Lists;
import com.google.common.collect.Maps;
import com.google.common.collect.Sets;
import io.netty.buffer.ByteBuf;
import io.netty.util.concurrent.FastThreadLocal;
import java.time.Clock;
import java.util.ArrayList;
import java.util.Collections;
import java.util.EnumSet;
import java.util.List;
import java.util.Map;
import java.util.Optional;
import java.util.Set;
import java.util.concurrent.CancellationException;
import java.util.concurrent.CompletableFuture;
import java.util.concurrent.CompletionException;
import java.util.concurrent.ExecutionException;
import java.util.concurrent.ScheduledFuture;
import java.util.concurrent.TimeUnit;
import java.util.concurrent.atomic.AtomicBoolean;
import java.util.concurrent.atomic.AtomicLong;
import java.util.concurrent.atomic.LongAdder;
import java.util.function.BiFunction;
import java.util.stream.Collectors;
import lombok.Getter;
import org.apache.bookkeeper.client.api.LedgerMetadata;
import org.apache.bookkeeper.mledger.AsyncCallbacks;
import org.apache.bookkeeper.mledger.AsyncCallbacks.AddEntryCallback;
import org.apache.bookkeeper.mledger.AsyncCallbacks.CloseCallback;
import org.apache.bookkeeper.mledger.AsyncCallbacks.DeleteCursorCallback;
import org.apache.bookkeeper.mledger.AsyncCallbacks.OffloadCallback;
import org.apache.bookkeeper.mledger.AsyncCallbacks.OpenCursorCallback;
import org.apache.bookkeeper.mledger.AsyncCallbacks.TerminateCallback;
import org.apache.bookkeeper.mledger.AsyncCallbacks.UpdatePropertiesCallback;
import org.apache.bookkeeper.mledger.Entry;
import org.apache.bookkeeper.mledger.ManagedCursor;
import org.apache.bookkeeper.mledger.ManagedCursor.IndividualDeletedEntries;
import org.apache.bookkeeper.mledger.ManagedLedger;
import org.apache.bookkeeper.mledger.ManagedLedgerException;
import org.apache.bookkeeper.mledger.ManagedLedgerException.ManagedLedgerAlreadyClosedException;
import org.apache.bookkeeper.mledger.ManagedLedgerException.ManagedLedgerFencedException;
import org.apache.bookkeeper.mledger.ManagedLedgerException.ManagedLedgerTerminatedException;
import org.apache.bookkeeper.mledger.ManagedLedgerException.MetadataNotFoundException;
import org.apache.bookkeeper.mledger.Position;
import org.apache.bookkeeper.mledger.impl.ManagedCursorContainer;
import org.apache.bookkeeper.mledger.impl.ManagedCursorImpl;
import org.apache.bookkeeper.mledger.impl.ManagedLedgerImpl;
import org.apache.bookkeeper.mledger.impl.PositionImpl;
import org.apache.bookkeeper.net.BookieId;
import org.apache.commons.collections4.MapUtils;
import org.apache.commons.lang3.StringUtils;
import org.apache.pulsar.broker.PulsarServerException;
import org.apache.pulsar.broker.resources.NamespaceResources.PartitionedTopicResources;
import org.apache.pulsar.broker.service.AbstractReplicator;
import org.apache.pulsar.broker.service.AbstractTopic;
import org.apache.pulsar.broker.service.BrokerService;
import org.apache.pulsar.broker.service.BrokerServiceException;
import org.apache.pulsar.broker.service.BrokerServiceException.AlreadyRunningException;
import org.apache.pulsar.broker.service.BrokerServiceException.ConsumerBusyException;
import org.apache.pulsar.broker.service.BrokerServiceException.NamingException;
import org.apache.pulsar.broker.service.BrokerServiceException.NotAllowedException;
import org.apache.pulsar.broker.service.BrokerServiceException.PersistenceException;
import org.apache.pulsar.broker.service.BrokerServiceException.SubscriptionBusyException;
import org.apache.pulsar.broker.service.BrokerServiceException.SubscriptionNotFoundException;
import org.apache.pulsar.broker.service.BrokerServiceException.TopicBacklogQuotaExceededException;
import org.apache.pulsar.broker.service.BrokerServiceException.TopicBusyException;
import org.apache.pulsar.broker.service.BrokerServiceException.TopicClosedException;
import org.apache.pulsar.broker.service.BrokerServiceException.TopicFencedException;
import org.apache.pulsar.broker.service.BrokerServiceException.TopicTerminatedException;
import org.apache.pulsar.broker.service.BrokerServiceException.UnsupportedVersionException;
import org.apache.pulsar.broker.service.Consumer;
import org.apache.pulsar.broker.service.Dispatcher;
import org.apache.pulsar.broker.service.Producer;
import org.apache.pulsar.broker.service.Replicator;
import org.apache.pulsar.broker.service.StreamingStats;
import org.apache.pulsar.broker.service.Subscription;
import org.apache.pulsar.broker.service.SubscriptionOption;
import org.apache.pulsar.broker.service.Topic;
import org.apache.pulsar.broker.service.TransportCnx;
import org.apache.pulsar.broker.service.persistent.DispatchRateLimiter.Type;
import org.apache.pulsar.broker.service.schema.BookkeeperSchemaStorage;
import org.apache.pulsar.broker.stats.ClusterReplicationMetrics;
import org.apache.pulsar.broker.stats.NamespaceStats;
import org.apache.pulsar.broker.stats.ReplicationMetrics;
import org.apache.pulsar.broker.transaction.buffer.TransactionBuffer;
import org.apache.pulsar.broker.transaction.buffer.impl.TransactionBufferDisable;
import org.apache.pulsar.broker.transaction.pendingack.impl.MLPendingAckStore;
import org.apache.pulsar.client.admin.LongRunningProcessStatus;
import org.apache.pulsar.client.admin.OffloadProcessStatus;
import org.apache.pulsar.client.api.MessageId;
import org.apache.pulsar.client.api.transaction.TxnID;
import org.apache.pulsar.client.impl.BatchMessageIdImpl;
import org.apache.pulsar.client.impl.MessageIdImpl;
import org.apache.pulsar.client.impl.MessageImpl;
import org.apache.pulsar.client.impl.PulsarClientImpl;
import org.apache.pulsar.common.api.proto.CommandSubscribe;
import org.apache.pulsar.common.api.proto.CommandSubscribe.InitialPosition;
import org.apache.pulsar.common.api.proto.CommandSubscribe.SubType;
import org.apache.pulsar.common.api.proto.KeySharedMeta;
import org.apache.pulsar.common.api.proto.MessageMetadata;
import org.apache.pulsar.common.api.proto.TxnAction;
import org.apache.pulsar.common.events.EventsTopicNames;
import org.apache.pulsar.common.naming.NamespaceName;
import org.apache.pulsar.common.naming.TopicName;
import org.apache.pulsar.common.policies.data.BacklogQuota;
import org.apache.pulsar.common.policies.data.BacklogQuota.BacklogQuotaType;
import org.apache.pulsar.common.policies.data.InactiveTopicDeleteMode;
import org.apache.pulsar.common.policies.data.ManagedLedgerInternalStats.CursorStats;
import org.apache.pulsar.common.policies.data.ManagedLedgerInternalStats.LedgerInfo;
import org.apache.pulsar.common.policies.data.PersistentTopicInternalStats;
import org.apache.pulsar.common.policies.data.Policies;
import org.apache.pulsar.common.policies.data.RetentionPolicies;
import org.apache.pulsar.common.policies.data.TopicPolicies;
import org.apache.pulsar.common.policies.data.TransactionBufferStats;
import org.apache.pulsar.common.policies.data.TransactionInBufferStats;
import org.apache.pulsar.common.policies.data.TransactionInPendingAckStats;
import org.apache.pulsar.common.policies.data.TransactionPendingAckStats;
import org.apache.pulsar.common.policies.data.stats.ConsumerStatsImpl;
import org.apache.pulsar.common.policies.data.stats.PublisherStatsImpl;
import org.apache.pulsar.common.policies.data.stats.ReplicatorStatsImpl;
import org.apache.pulsar.common.policies.data.stats.SubscriptionStatsImpl;
import org.apache.pulsar.common.policies.data.stats.TopicStatsImpl;
import org.apache.pulsar.common.protocol.Commands;
import org.apache.pulsar.common.protocol.schema.SchemaData;
import org.apache.pulsar.common.util.Codec;
import org.apache.pulsar.common.util.DateFormatter;
import org.apache.pulsar.common.util.FutureUtil;
import org.apache.pulsar.common.util.collections.ConcurrentOpenHashMap;
import org.apache.pulsar.compaction.CompactedTopic;
import org.apache.pulsar.compaction.CompactedTopicContext;
import org.apache.pulsar.compaction.CompactedTopicImpl;
import org.apache.pulsar.compaction.Compactor;
import org.apache.pulsar.compaction.CompactorMXBean;
import org.apache.pulsar.metadata.api.MetadataStoreException;
import org.apache.pulsar.policies.data.loadbalancer.NamespaceBundleStats;
import org.apache.pulsar.utils.StatsOutputStream;
import org.slf4j.Logger;
import org.slf4j.LoggerFactory;

public class PersistentTopic extends AbstractTopic implements Topic, AddEntryCallback {

    // Managed ledger associated with the topic
    protected final ManagedLedger ledger;

    // Subscriptions to this topic
    private final ConcurrentOpenHashMap<String, PersistentSubscription> subscriptions;

    private final ConcurrentOpenHashMap<String, Replicator> replicators;

    static final String DEDUPLICATION_CURSOR_NAME = "pulsar.dedup";
    private static final String TOPIC_EPOCH_PROPERTY_NAME = "pulsar.topic.epoch";

    private static final double MESSAGE_EXPIRY_THRESHOLD = 1.5;

    private static final long POLICY_UPDATE_FAILURE_RETRY_TIME_SECONDS = 60;

    // topic has every published chunked message since topic is loaded
    public boolean msgChunkPublished;

    private Optional<DispatchRateLimiter> dispatchRateLimiter = Optional.empty();
    private Optional<SubscribeRateLimiter> subscribeRateLimiter = Optional.empty();
    private final long backloggedCursorThresholdEntries;
    public static final int MESSAGE_RATE_BACKOFF_MS = 1000;

    protected final MessageDeduplication messageDeduplication;

    private static final long COMPACTION_NEVER_RUN = -0xfebecffeL;
    private CompletableFuture<Long> currentCompaction = CompletableFuture.completedFuture(COMPACTION_NEVER_RUN);
    private final CompactedTopic compactedTopic;

    private CompletableFuture<MessageIdImpl> currentOffload = CompletableFuture.completedFuture(
            (MessageIdImpl) MessageId.earliest);

    private volatile Optional<ReplicatedSubscriptionsController> replicatedSubscriptionsController = Optional.empty();

    private static final FastThreadLocal<TopicStatsHelper> threadLocalTopicStats =
            new FastThreadLocal<TopicStatsHelper>() {
                @Override
                protected TopicStatsHelper initialValue() {
                    return new TopicStatsHelper();
                }
            };

    private final AtomicLong pendingWriteOps = new AtomicLong(0);
    private volatile double lastUpdatedAvgPublishRateInMsg = 0;
    private volatile double lastUpdatedAvgPublishRateInByte = 0;

    private volatile int maxUnackedMessagesOnSubscriptionApplied;
    private volatile boolean isClosingOrDeleting = false;

    private ScheduledFuture<?> fencedTopicMonitoringTask = null;

    @Getter
    protected final TransactionBuffer transactionBuffer;

    private final LongAdder bytesOutFromRemovedSubscriptions = new LongAdder();
    private final LongAdder msgOutFromRemovedSubscriptions = new LongAdder();

    // Record the last time a data message (ie: not an internal Pulsar marker) is published on the topic
    private long lastDataMessagePublishedTimestamp = 0;

    private static class TopicStatsHelper {
        public double averageMsgSize;
        public double aggMsgRateIn;
        public double aggMsgThroughputIn;
        public double aggMsgThrottlingFailure;
        public double aggMsgRateOut;
        public double aggMsgThroughputOut;
        public final ObjectObjectHashMap<String, PublisherStatsImpl> remotePublishersStats;

        public TopicStatsHelper() {
            remotePublishersStats = new ObjectObjectHashMap<>();
            reset();
        }

        public void reset() {
            averageMsgSize = 0;
            aggMsgRateIn = 0;
            aggMsgThroughputIn = 0;
            aggMsgRateOut = 0;
            aggMsgThrottlingFailure = 0;
            aggMsgThroughputOut = 0;
            remotePublishersStats.clear();
        }
    }

    public PersistentTopic(String topic, ManagedLedger ledger, BrokerService brokerService) {
        super(topic, brokerService);
        this.ledger = ledger;
        this.subscriptions = new ConcurrentOpenHashMap<>(16, 1);
        this.replicators = new ConcurrentOpenHashMap<>(16, 1);
        this.backloggedCursorThresholdEntries =
                brokerService.pulsar().getConfiguration().getManagedLedgerCursorBackloggedThreshold();
        registerTopicPolicyListener();

        this.compactedTopic = new CompactedTopicImpl(brokerService.pulsar().getBookKeeperClient());

        for (ManagedCursor cursor : ledger.getCursors()) {
            if (cursor.getName().equals(DEDUPLICATION_CURSOR_NAME)
                    || cursor.getName().startsWith(replicatorPrefix)) {
                // This is not a regular subscription, we are going to
                // ignore it for now and let the message dedup logic to take care of it
            } else {
                final String subscriptionName = Codec.decode(cursor.getName());
                subscriptions.put(subscriptionName, createPersistentSubscription(subscriptionName, cursor,
                        PersistentSubscription.isCursorFromReplicatedSubscription(cursor), null));
                // subscription-cursor gets activated by default: deactivate as there is no active subscription right
                // now
                subscriptions.get(subscriptionName).deactivateCursor();
            }
        }
        this.messageDeduplication = new MessageDeduplication(brokerService.pulsar(), this, ledger);
        if (ledger.getProperties().containsKey(TOPIC_EPOCH_PROPERTY_NAME)) {
            topicEpoch = Optional.of(Long.parseLong(ledger.getProperties().get(TOPIC_EPOCH_PROPERTY_NAME)));
        }

        checkReplicatedSubscriptionControllerState();
        TopicName topicName = TopicName.get(topic);
        if (brokerService.getPulsar().getConfiguration().isTransactionCoordinatorEnabled()
                && !checkTopicIsEventsNames(topicName)) {
            this.transactionBuffer = brokerService.getPulsar()
                    .getTransactionBufferProvider().newTransactionBuffer(this);
        } else {
            this.transactionBuffer = new TransactionBufferDisable();
        }
        transactionBuffer.syncMaxReadPositionForNormalPublish((PositionImpl) ledger.getLastConfirmedEntry());
    }

    @Override
    public CompletableFuture<Void> initialize() {
        List<CompletableFuture<Void>> futures = new ArrayList<>();
<<<<<<< HEAD
=======
        futures.add(initTopicPolicy());
>>>>>>> 3a12044a
        for (ManagedCursor cursor : ledger.getCursors()) {
            if (cursor.getName().startsWith(replicatorPrefix)) {
                String localCluster = brokerService.pulsar().getConfiguration().getClusterName();
                String remoteCluster = PersistentReplicator.getRemoteCluster(cursor.getName());
                futures.add(addReplicationCluster(remoteCluster, cursor, localCluster));
            }
        }
        return FutureUtil.waitForAll(futures).thenCompose(__ ->
            brokerService.pulsar().getPulsarResources().getNamespaceResources()
                .getPoliciesAsync(TopicName.get(topic).getNamespaceObject())
                .thenAccept(optPolicies -> {
                    if (!optPolicies.isPresent()) {
                        isEncryptionRequired = false;
                        updatePublishDispatcher();
                        updateResourceGroupLimiter(optPolicies);
                        initializeRateLimiterIfNeeded(Optional.empty());
                        return;
                    }

                    Policies policies = optPolicies.get();

                    this.updateTopicPolicyByNamespacePolicy(policies);

                    initializeRateLimiterIfNeeded(Optional.empty());

                    updatePublishDispatcher();

                    updateResourceGroupLimiter(optPolicies);

                    this.isEncryptionRequired = policies.encryption_required;

                    isAllowAutoUpdateSchema = policies.is_allow_auto_update_schema;

                    schemaValidationEnforced = policies.schema_validation_enforced;
                }).exceptionally(ex -> {
                    log.warn("[{}] Error getting policies {} and isEncryptionRequired will be set to false",
                            topic, ex.getMessage());
                    isEncryptionRequired = false;
                    return null;
                }));
    }

    // for testing purposes
    @VisibleForTesting
    PersistentTopic(String topic, BrokerService brokerService, ManagedLedger ledger,
                    MessageDeduplication messageDeduplication) {
        super(topic, brokerService);
        this.ledger = ledger;
        this.messageDeduplication = messageDeduplication;
        this.subscriptions = new ConcurrentOpenHashMap<>(16, 1);
        this.replicators = new ConcurrentOpenHashMap<>(16, 1);
        this.compactedTopic = new CompactedTopicImpl(brokerService.pulsar().getBookKeeperClient());
        this.backloggedCursorThresholdEntries =
                brokerService.pulsar().getConfiguration().getManagedLedgerCursorBackloggedThreshold();

        if (brokerService.pulsar().getConfiguration().isTransactionCoordinatorEnabled()) {
            this.transactionBuffer = brokerService.getPulsar()
                    .getTransactionBufferProvider().newTransactionBuffer(this);
        } else {
            this.transactionBuffer = new TransactionBufferDisable();
        }
    }

    private void initializeRateLimiterIfNeeded(Optional<Policies> policies) {
        synchronized (dispatchRateLimiter) {
            // dispatch rate limiter for topic
            if (!dispatchRateLimiter.isPresent()
                && DispatchRateLimiter.isDispatchRateEnabled(topicPolicies.getDispatchRate().get())) {
                this.dispatchRateLimiter = Optional.of(new DispatchRateLimiter(this, Type.TOPIC));
            }

            if (SubscribeRateLimiter.isSubscribeRateEnabled(getSubscribeRate())) {
                this.subscribeRateLimiter = Optional.of(subscribeRateLimiter.orElse(new SubscribeRateLimiter(this)));
            } else {
                this.subscribeRateLimiter = Optional.empty();
            }

            // dispatch rate limiter for each subscription
            subscriptions.forEach((name, subscription) -> {
                Dispatcher dispatcher = subscription.getDispatcher();
                if (dispatcher != null) {
                    dispatcher.initializeDispatchRateLimiterIfNeeded();
                }
            });

            // dispatch rate limiter for each replicator
            replicators.forEach((name, replicator) ->
                replicator.initializeDispatchRateLimiterIfNeeded());
        }
    }

    private PersistentSubscription createPersistentSubscription(String subscriptionName, ManagedCursor cursor,
            boolean replicated, Map<String, String> subscriptionProperties) {
        checkNotNull(compactedTopic);
        if (subscriptionName.equals(COMPACTION_SUBSCRIPTION)) {
            return new CompactorSubscription(this, compactedTopic, subscriptionName, cursor);
        } else {
            return new PersistentSubscription(this, subscriptionName, cursor, replicated, subscriptionProperties);
        }
    }

    @Override
    public void publishMessage(ByteBuf headersAndPayload, PublishContext publishContext) {
        pendingWriteOps.incrementAndGet();
        if (isFenced) {
            publishContext.completed(new TopicFencedException("fenced"), -1, -1);
            decrementPendingWriteOpsAndCheck();
            return;
        }
        if (isExceedMaximumMessageSize(headersAndPayload.readableBytes(), publishContext)) {
            publishContext.completed(new NotAllowedException("Exceed maximum message size")
                    , -1, -1);
            decrementPendingWriteOpsAndCheck();
            return;
        }

        MessageDeduplication.MessageDupStatus status =
                messageDeduplication.isDuplicate(publishContext, headersAndPayload);
        switch (status) {
            case NotDup:
                asyncAddEntry(headersAndPayload, publishContext);
                break;
            case Dup:
                // Immediately acknowledge duplicated message
                publishContext.completed(null, -1, -1);
                decrementPendingWriteOpsAndCheck();
                break;
            default:
                publishContext.completed(new MessageDeduplication.MessageDupUnknownException(), -1, -1);
                decrementPendingWriteOpsAndCheck();

        }
    }

    private void asyncAddEntry(ByteBuf headersAndPayload, PublishContext publishContext) {
        if (brokerService.isBrokerEntryMetadataEnabled()) {
            ledger.asyncAddEntry(headersAndPayload,
                    (int) publishContext.getNumberOfMessages(), this, publishContext);
        } else {
            ledger.asyncAddEntry(headersAndPayload, this, publishContext);
        }
    }

    public void asyncReadEntry(PositionImpl position, AsyncCallbacks.ReadEntryCallback callback, Object ctx) {
        if (ledger instanceof ManagedLedgerImpl) {
            ((ManagedLedgerImpl) ledger).asyncReadEntry(position, callback, ctx);
        } else {
            callback.readEntryFailed(new ManagedLedgerException(
                    "Unexpected managedledger implementation, doesn't support "
                            + "direct read entry operation."), ctx);
        }
    }

    public PositionImpl getPositionAfterN(PositionImpl startPosition, long n) throws ManagedLedgerException {
        if (ledger instanceof ManagedLedgerImpl) {
            return ((ManagedLedgerImpl) ledger).getPositionAfterN(startPosition, n,
                    ManagedLedgerImpl.PositionBound.startExcluded);
        } else {
            throw new ManagedLedgerException("Unexpected managedledger implementation, doesn't support "
                    + "getPositionAfterN operation.");
        }
    }

    public PositionImpl getFirstPosition() throws ManagedLedgerException {
        if (ledger instanceof ManagedLedgerImpl) {
            return ((ManagedLedgerImpl) ledger).getFirstPosition();
        } else {
            throw new ManagedLedgerException("Unexpected managedledger implementation, doesn't support "
                    + "getFirstPosition operation.");
        }
    }

    public long getNumberOfEntries() {
        return ledger.getNumberOfEntries();
    }

    private void decrementPendingWriteOpsAndCheck() {
        long pending = pendingWriteOps.decrementAndGet();
        if (pending == 0 && isFenced && !isClosingOrDeleting) {
            synchronized (this) {
                if (isFenced && !isClosingOrDeleting) {
                    messageDeduplication.resetHighestSequenceIdPushed();
                    log.info("[{}] Un-fencing topic...", topic);
                    // signal to managed ledger that we are ready to resume by creating a new ledger
                    ledger.readyToCreateNewLedger();

                    unfence();
                }

            }
        }
    }

    @Override
    public void addComplete(Position pos, ByteBuf entryData, Object ctx) {
        PublishContext publishContext = (PublishContext) ctx;
        PositionImpl position = (PositionImpl) pos;

        // Message has been successfully persisted
        messageDeduplication.recordMessagePersisted(publishContext, position);

        if (!publishContext.isMarkerMessage()) {
            lastDataMessagePublishedTimestamp = Clock.systemUTC().millis();
        }

        // in order to sync the max position when cursor read entries
        transactionBuffer.syncMaxReadPositionForNormalPublish((PositionImpl) ledger.getLastConfirmedEntry());
        publishContext.setMetadataFromEntryData(entryData);
        publishContext.completed(null, position.getLedgerId(), position.getEntryId());
        decrementPendingWriteOpsAndCheck();
    }

    @Override
    public synchronized void addFailed(ManagedLedgerException exception, Object ctx) {
        if (exception instanceof ManagedLedgerFencedException) {
            // If the managed ledger has been fenced, we cannot continue using it. We need to close and reopen
            close();
        } else {
            // fence topic when failed to write a message to BK
            fence();
            // close all producers
            CompletableFuture<Void> disconnectProducersFuture;
            if (producers.size() > 0) {
                List<CompletableFuture<Void>> futures = Lists.newArrayList();
                producers.forEach((__, producer) -> futures.add(producer.disconnect()));
                disconnectProducersFuture = FutureUtil.waitForAll(futures);
            } else {
                disconnectProducersFuture = CompletableFuture.completedFuture(null);
            }
            disconnectProducersFuture.handle((BiFunction<Void, Throwable, Void>) (aVoid, throwable) -> {
                decrementPendingWriteOpsAndCheck();
                return null;
            });

            PublishContext callback = (PublishContext) ctx;

            if (exception instanceof ManagedLedgerAlreadyClosedException) {
                if (log.isDebugEnabled()) {
                    log.debug("[{}] Failed to persist msg in store: {}", topic, exception.getMessage());
                }

                callback.completed(new TopicClosedException(exception), -1, -1);
                return;

            } else {
                log.warn("[{}] Failed to persist msg in store: {}", topic, exception.getMessage());
            }

            if (exception instanceof ManagedLedgerTerminatedException) {
                // Signal the producer that this topic is no longer available
                callback.completed(new TopicTerminatedException(exception), -1, -1);
            } else {
                // Use generic persistence exception
                callback.completed(new PersistenceException(exception), -1, -1);
            }
        }
    }

    @Override
    public CompletableFuture<Optional<Long>> addProducer(Producer producer,
            CompletableFuture<Void> producerQueuedFuture) {
        return super.addProducer(producer, producerQueuedFuture).thenCompose(topicEpoch -> {
            messageDeduplication.producerAdded(producer.getProducerName());

            // Start replication producers if not already
            return startReplProducers().thenApply(__ -> topicEpoch);
        });
    }

    @Override
    public CompletableFuture<Void> checkIfTransactionBufferRecoverCompletely(boolean isTxnEnabled) {
        return getTransactionBuffer().checkIfTBRecoverCompletely(isTxnEnabled);
    }

    @Override
    protected CompletableFuture<Long> incrementTopicEpoch(Optional<Long> currentEpoch) {
        long newEpoch = currentEpoch.orElse(-1L) + 1;
        return setTopicEpoch(newEpoch);
    }

    @Override
    protected CompletableFuture<Long> setTopicEpoch(long newEpoch) {
        CompletableFuture<Long> future = new CompletableFuture<>();
        ledger.asyncSetProperty(TOPIC_EPOCH_PROPERTY_NAME, String.valueOf(newEpoch), new UpdatePropertiesCallback() {
            @Override
            public void updatePropertiesComplete(Map<String, String> properties, Object ctx) {
                log.info("[{}] Updated topic epoch to {}", getName(), newEpoch);
                future.complete(newEpoch);
            }

            @Override
            public void updatePropertiesFailed(ManagedLedgerException exception, Object ctx) {
                log.warn("[{}] Failed to update topic epoch to {}: {}", getName(), newEpoch, exception.getMessage());
                future.completeExceptionally(exception);
            }
        }, null);

        return future;
    }

    private boolean hasRemoteProducers() {
        if (producers.isEmpty()) {
            return false;
        }
        for (Producer producer : producers.values()) {
            if (producer.isRemote()) {
                return true;
            }
        }
        return false;
    }

    public CompletableFuture<Void> startReplProducers() {
        // read repl-cluster from policies to avoid restart of replicator which are in process of disconnect and close
        return brokerService.pulsar().getPulsarResources().getNamespaceResources()
                .getPoliciesAsync(TopicName.get(topic).getNamespaceObject())
                .thenAccept(optPolicies -> {
                    if (optPolicies.isPresent()) {
                        if (optPolicies.get().replication_clusters != null) {
                            Set<String> configuredClusters = Sets.newTreeSet(optPolicies.get().replication_clusters);
                            replicators.forEach((region, replicator) -> {
                                if (configuredClusters.contains(region)) {
                                    replicator.startProducer();
                                }
                            });
                        }
                    } else {
                        replicators.forEach((region, replicator) -> replicator.startProducer());
                    }
                }).exceptionally(ex -> {
            if (log.isDebugEnabled()) {
                log.debug("[{}] Error getting policies while starting repl-producers {}", topic, ex.getMessage());
            }
            replicators.forEach((region, replicator) -> replicator.startProducer());
            return null;
        });
    }

    public CompletableFuture<Void> stopReplProducers() {
        List<CompletableFuture<Void>> closeFutures = Lists.newArrayList();
        replicators.forEach((region, replicator) -> closeFutures.add(replicator.disconnect()));
        return FutureUtil.waitForAll(closeFutures);
    }

    private synchronized CompletableFuture<Void> closeReplProducersIfNoBacklog() {
        List<CompletableFuture<Void>> closeFutures = Lists.newArrayList();
        replicators.forEach((region, replicator) -> closeFutures.add(replicator.disconnect(true)));
        return FutureUtil.waitForAll(closeFutures);
    }

    @Override
    protected void handleProducerRemoved(Producer producer) {
        super.handleProducerRemoved(producer);
        messageDeduplication.producerRemoved(producer.getProducerName());
    }

    @Override
    public CompletableFuture<Consumer> subscribe(SubscriptionOption option) {
        return internalSubscribe(option.getCnx(), option.getSubscriptionName(), option.getConsumerId(),
                option.getSubType(), option.getPriorityLevel(), option.getConsumerName(), option.isDurable(),
                option.getStartMessageId(), option.getMetadata(), option.isReadCompacted(),
                option.getInitialPosition(), option.getStartMessageRollbackDurationSec(),
                option.isReplicatedSubscriptionStateArg(), option.getKeySharedMeta(),
                option.getSubscriptionProperties().orElse(Collections.emptyMap()), option.getConsumerEpoch());
    }

    private CompletableFuture<Consumer> internalSubscribe(final TransportCnx cnx, String subscriptionName,
                                                          long consumerId, SubType subType, int priorityLevel,
                                                          String consumerName, boolean isDurable,
                                                          MessageId startMessageId,
                                                          Map<String, String> metadata, boolean readCompacted,
                                                          InitialPosition initialPosition,
                                                          long startMessageRollbackDurationSec,
                                                          boolean replicatedSubscriptionStateArg,
                                                          KeySharedMeta keySharedMeta,
                                                          Map<String, String> subscriptionProperties,
                                                          long consumerEpoch) {
        if (readCompacted && !(subType == SubType.Failover || subType == SubType.Exclusive)) {
            return FutureUtil.failedFuture(new NotAllowedException(
                    "readCompacted only allowed on failover or exclusive subscriptions"));
        }

        return brokerService.checkTopicNsOwnership(getName()).thenCompose(__ -> {
            boolean replicatedSubscriptionState = replicatedSubscriptionStateArg;

            if (replicatedSubscriptionState
                    && !brokerService.pulsar().getConfiguration().isEnableReplicatedSubscriptions()) {
                log.warn("[{}] Replicated Subscription is disabled by broker.", getName());
                replicatedSubscriptionState = false;
            }

            if (subType == SubType.Key_Shared
                    && !brokerService.pulsar().getConfiguration().isSubscriptionKeySharedEnable()) {
                return FutureUtil.failedFuture(
                        new NotAllowedException("Key_Shared subscription is disabled by broker."));
            }

            try {
                if (!topic.endsWith(EventsTopicNames.NAMESPACE_EVENTS_LOCAL_NAME)
                        && !checkSubscriptionTypesEnable(subType)) {
                    return FutureUtil.failedFuture(
                            new NotAllowedException("Topic[{" + topic + "}] doesn't support "
                                    + subType.name() + " sub type!"));
                }
            } catch (Exception e) {
                return FutureUtil.failedFuture(e);
            }

            if (isBlank(subscriptionName)) {
                if (log.isDebugEnabled()) {
                    log.debug("[{}] Empty subscription name", topic);
                }
                return FutureUtil.failedFuture(new NamingException("Empty subscription name"));
            }

            if (hasBatchMessagePublished && !cnx.isBatchMessageCompatibleVersion()) {
                if (log.isDebugEnabled()) {
                    log.debug("[{}] Consumer doesn't support batch-message {}", topic, subscriptionName);
                }
                return FutureUtil.failedFuture(
                        new UnsupportedVersionException("Consumer doesn't support batch-message"));
            }

            if (subscriptionName.startsWith(replicatorPrefix)
                    || subscriptionName.equals(DEDUPLICATION_CURSOR_NAME)) {
                log.warn("[{}] Failed to create subscription for {}", topic, subscriptionName);
                return FutureUtil.failedFuture(
                        new NamingException("Subscription with reserved subscription name attempted"));
            }

            if (cnx.clientAddress() != null && cnx.clientAddress().toString().contains(":")) {
                SubscribeRateLimiter.ConsumerIdentifier consumer = new SubscribeRateLimiter.ConsumerIdentifier(
                        cnx.clientAddress().toString().split(":")[0], consumerName, consumerId);
                if (subscribeRateLimiter.isPresent() && (!subscribeRateLimiter.get().subscribeAvailable(consumer)
                        || !subscribeRateLimiter.get().tryAcquire(consumer))) {
                    log.warn("[{}] Failed to create subscription for {} {} limited by {}, available {}",
                            topic, subscriptionName, consumer, subscribeRateLimiter.get().getSubscribeRate(),
                            subscribeRateLimiter.get().getAvailableSubscribeRateLimit(consumer));
                    return FutureUtil.failedFuture(
                            new NotAllowedException("Subscribe limited by subscribe rate limit per consumer."));
                }
            }

            lock.readLock().lock();
            try {
                if (isFenced) {
                    log.warn("[{}] Attempting to subscribe to a fenced topic", topic);
                    return FutureUtil.failedFuture(new TopicFencedException("Topic is temporarily unavailable"));
                }
                handleConsumerAdded(subscriptionName, consumerName);
            } finally {
                lock.readLock().unlock();
            }

            CompletableFuture<? extends Subscription> subscriptionFuture = isDurable ? //
                    getDurableSubscription(subscriptionName, initialPosition, startMessageRollbackDurationSec,
                            replicatedSubscriptionState, subscriptionProperties)
                    : getNonDurableSubscription(subscriptionName, startMessageId, initialPosition,
                    startMessageRollbackDurationSec, readCompacted);

            CompletableFuture<Consumer> future = subscriptionFuture.thenCompose(subscription -> {
                Consumer consumer = new Consumer(subscription, subType, topic, consumerId, priorityLevel,
                        consumerName, isDurable, cnx, cnx.getAuthRole(), metadata,
                        readCompacted, initialPosition, keySharedMeta, startMessageId, consumerEpoch);

                return addConsumerToSubscription(subscription, consumer).thenCompose(v -> {
                    checkBackloggedCursors();
                    if (!cnx.isActive()) {
                        try {
                            consumer.close();
                        } catch (BrokerServiceException e) {
                            if (e instanceof ConsumerBusyException) {
                                log.warn("[{}][{}] Consumer {} {} already connected",
                                        topic, subscriptionName, consumerId, consumerName);
                            } else if (e instanceof SubscriptionBusyException) {
                                log.warn("[{}][{}] {}", topic, subscriptionName, e.getMessage());
                            }

                            decrementUsageCount();
                            return FutureUtil.failedFuture(e);
                        }
                        if (log.isDebugEnabled()) {
                            log.debug("[{}] [{}] [{}] Subscribe failed -- count: {}", topic, subscriptionName,
                                    consumer.consumerName(), currentUsageCount());
                        }

                        decrementUsageCount();
                        return FutureUtil.failedFuture(
                                new BrokerServiceException("Connection was closed while the opening the cursor "));
                    } else {
                        checkReplicatedSubscriptionControllerState();
                        log.info("[{}][{}] Created new subscription for {}", topic, subscriptionName, consumerId);
                        return CompletableFuture.completedFuture(consumer);
                    }
                });
            });

            future.exceptionally(ex -> {
                decrementUsageCount();

                if (ex.getCause() instanceof ConsumerBusyException) {
                    log.warn("[{}][{}] Consumer {} {} already connected", topic, subscriptionName, consumerId,
                            consumerName);
                    Consumer consumer = null;
                    try {
                        consumer = subscriptionFuture.isDone() ? getActiveConsumer(subscriptionFuture.get()) : null;
                        // cleanup consumer if connection is already closed
                        if (consumer != null && !consumer.cnx().isActive()) {
                            consumer.close();
                        }
                    } catch (Exception be) {
                        log.error("Failed to clean up consumer on closed connection {}, {}", consumer, be.getMessage());
                    }
                } else if (ex.getCause() instanceof SubscriptionBusyException) {
                    log.warn("[{}][{}] {}", topic, subscriptionName, ex.getMessage());
                } else {
                    log.error("[{}] Failed to create subscription: {}", topic, subscriptionName, ex);
                }
                return null;
            });
            return future;
        });
    }

    @Override
    public CompletableFuture<Consumer> subscribe(final TransportCnx cnx, String subscriptionName, long consumerId,
                                                 SubType subType, int priorityLevel, String consumerName,
                                                 boolean isDurable, MessageId startMessageId,
                                                 Map<String, String> metadata, boolean readCompacted,
                                                 InitialPosition initialPosition,
                                                 long startMessageRollbackDurationSec,
                                                 boolean replicatedSubscriptionStateArg,
                                                 KeySharedMeta keySharedMeta) {
        return internalSubscribe(cnx, subscriptionName, consumerId, subType, priorityLevel, consumerName,
                isDurable, startMessageId, metadata, readCompacted, initialPosition, startMessageRollbackDurationSec,
                replicatedSubscriptionStateArg, keySharedMeta, null, DEFAULT_CONSUMER_EPOCH);
    }

    private CompletableFuture<Subscription> getDurableSubscription(String subscriptionName,
            InitialPosition initialPosition, long startMessageRollbackDurationSec, boolean replicated,
                                                                   Map<String, String> subscriptionProperties) {
        CompletableFuture<Subscription> subscriptionFuture = new CompletableFuture<>();
        if (checkMaxSubscriptionsPerTopicExceed(subscriptionName)) {
            subscriptionFuture.completeExceptionally(new NotAllowedException(
                    "Exceed the maximum number of subscriptions of the topic: " + topic));
            return subscriptionFuture;
        }

        Map<String, Long> properties = PersistentSubscription.getBaseCursorProperties(replicated);

        ledger.asyncOpenCursor(Codec.encode(subscriptionName), initialPosition, properties, new OpenCursorCallback() {
            @Override
            public void openCursorComplete(ManagedCursor cursor, Object ctx) {
                if (log.isDebugEnabled()) {
                    log.debug("[{}][{}] Opened cursor", topic, subscriptionName);
                }

                PersistentSubscription subscription = subscriptions.get(subscriptionName);
                if (subscription == null) {
                    subscription = subscriptions.computeIfAbsent(subscriptionName,
                                  name -> createPersistentSubscription(subscriptionName, cursor,
                                          replicated, subscriptionProperties));
                } else {
                    // if subscription exists, check if it's a non-durable subscription
                    if (subscription.getCursor() != null && !subscription.getCursor().isDurable()) {
                        subscriptionFuture.completeExceptionally(
                                new NotAllowedException("NonDurable subscription with the same name already exists."));
                        return;
                    }
                }
                if (MapUtils.isEmpty(subscription.getSubscriptionProperties())
                        && MapUtils.isNotEmpty(subscriptionProperties)) {
                    subscription.getSubscriptionProperties().putAll(subscriptionProperties);
                }

                if (replicated && !subscription.isReplicated()) {
                    // Flip the subscription state
                    subscription.setReplicated(replicated);
                }

                if (startMessageRollbackDurationSec > 0) {
                    resetSubscriptionCursor(subscription, subscriptionFuture, startMessageRollbackDurationSec);
                } else {
                    subscriptionFuture.complete(subscription);
                }
            }

            @Override
            public void openCursorFailed(ManagedLedgerException exception, Object ctx) {
                log.warn("[{}] Failed to create subscription for {}: {}", topic, subscriptionName,
                        exception.getMessage());
                decrementUsageCount();
                subscriptionFuture.completeExceptionally(new PersistenceException(exception));
                if (exception instanceof ManagedLedgerFencedException) {
                    // If the managed ledger has been fenced, we cannot continue using it. We need to close and reopen
                    close();
                }
            }
        }, null);
        return subscriptionFuture;
    }

    private CompletableFuture<? extends Subscription> getNonDurableSubscription(String subscriptionName,
            MessageId startMessageId, InitialPosition initialPosition, long startMessageRollbackDurationSec,
            boolean isReadCompacted) {
        log.info("[{}][{}] Creating non-durable subscription at msg id {}", topic, subscriptionName, startMessageId);

        CompletableFuture<Subscription> subscriptionFuture = new CompletableFuture<>();
        if (checkMaxSubscriptionsPerTopicExceed(subscriptionName)) {
            subscriptionFuture.completeExceptionally(new NotAllowedException(
                    "Exceed the maximum number of subscriptions of the topic: " + topic));
            return subscriptionFuture;
        }

        synchronized (ledger) {
            // Create a new non-durable cursor only for the first consumer that connects
            PersistentSubscription subscription = subscriptions.get(subscriptionName);

            if (subscription == null) {
                MessageIdImpl msgId = startMessageId != null ? (MessageIdImpl) startMessageId
                        : (MessageIdImpl) MessageId.latest;

                long ledgerId = msgId.getLedgerId();
                long entryId = msgId.getEntryId();
                // Ensure that the start message id starts from a valid entry.
                if (ledgerId >= 0 && entryId >= 0
                        && msgId instanceof BatchMessageIdImpl) {
                    // When the start message is relative to a batch, we need to take one step back on the previous
                    // message,
                    // because the "batch" might not have been consumed in its entirety.
                    // The client will then be able to discard the first messages if needed.
                    entryId = msgId.getEntryId() - 1;
                }

                Position startPosition = new PositionImpl(ledgerId, entryId);
                ManagedCursor cursor = null;
                try {
                    cursor = ledger.newNonDurableCursor(startPosition, subscriptionName, initialPosition,
                            isReadCompacted);
                } catch (ManagedLedgerException e) {
                    return FutureUtil.failedFuture(e);
                }

                subscription = new PersistentSubscription(this, subscriptionName, cursor, false);
                subscriptions.put(subscriptionName, subscription);
            } else {
                // if subscription exists, check if it's a durable subscription
                if (subscription.getCursor() != null && subscription.getCursor().isDurable()) {
                    return FutureUtil.failedFuture(
                            new NotAllowedException("Durable subscription with the same name already exists."));
                }
            }

            if (startMessageRollbackDurationSec > 0) {
                resetSubscriptionCursor(subscription, subscriptionFuture, startMessageRollbackDurationSec);
                return subscriptionFuture;
            } else {
                return CompletableFuture.completedFuture(subscription);
            }
        }
    }

    private void resetSubscriptionCursor(Subscription subscription, CompletableFuture<Subscription> subscriptionFuture,
                                         long startMessageRollbackDurationSec) {
        long timestamp = System.currentTimeMillis()
                - TimeUnit.SECONDS.toMillis(startMessageRollbackDurationSec);
        final Subscription finalSubscription = subscription;
        subscription.resetCursor(timestamp).handle((s, ex) -> {
            if (ex != null) {
                log.warn("[{}] Failed to reset cursor {} position at timestamp {}, caused by {}", topic,
                        subscription.getName(), startMessageRollbackDurationSec, ex.getMessage());
            }
            subscriptionFuture.complete(finalSubscription);
            return null;
        });
    }

    @Override
    public CompletableFuture<Subscription> createSubscription(String subscriptionName, InitialPosition initialPosition,
                                                              boolean replicateSubscriptionState) {
        return getDurableSubscription(subscriptionName, initialPosition,
                0 /*avoid reseting cursor*/, replicateSubscriptionState, null);
    }

    /**
     * Delete the cursor ledger for a given subscription.
     *
     * @param subscriptionName Subscription for which the cursor ledger is to be deleted
     * @return Completable future indicating completion of unsubscribe operation Completed exceptionally with:
     *         ManagedLedgerException if cursor ledger delete fails
     */
    @Override
    public CompletableFuture<Void> unsubscribe(String subscriptionName) {
        CompletableFuture<Void> unsubscribeFuture = new CompletableFuture<>();

        if (brokerService.pulsar().getConfiguration().isTransactionCoordinatorEnabled()) {
            getBrokerService().getManagedLedgerFactory().asyncDelete(TopicName.get(MLPendingAckStore
                            .getTransactionPendingAckStoreSuffix(topic,
                                    Codec.encode(subscriptionName))).getPersistenceNamingEncoding(),
                    new AsyncCallbacks.DeleteLedgerCallback() {
                        @Override
                        public void deleteLedgerComplete(Object ctx) {
                            asyncDeleteCursor(subscriptionName, unsubscribeFuture);
                        }

                        @Override
                        public void deleteLedgerFailed(ManagedLedgerException exception, Object ctx) {
                            if (exception instanceof MetadataNotFoundException) {
                                asyncDeleteCursor(subscriptionName, unsubscribeFuture);
                                return;
                            }

                            unsubscribeFuture.completeExceptionally(exception);
                            log.error("[{}][{}] Error deleting subscription pending ack store",
                                    topic, subscriptionName, exception);
                        }
                    }, null);
        } else {
            asyncDeleteCursor(subscriptionName, unsubscribeFuture);
        }

        return unsubscribeFuture;
    }

    private void asyncDeleteCursor(String subscriptionName, CompletableFuture<Void> unsubscribeFuture) {
        ledger.asyncDeleteCursor(Codec.encode(subscriptionName), new DeleteCursorCallback() {
            @Override
            public void deleteCursorComplete(Object ctx) {
                if (log.isDebugEnabled()) {
                    log.debug("[{}][{}] Cursor deleted successfully", topic, subscriptionName);
                }
                removeSubscription(subscriptionName);
                unsubscribeFuture.complete(null);
                lastActive = System.nanoTime();
            }

            @Override
            public void deleteCursorFailed(ManagedLedgerException exception, Object ctx) {
                if (log.isDebugEnabled()) {
                    log.debug("[{}][{}] Error deleting cursor for subscription",
                            topic, subscriptionName, exception);
                }
                if (exception instanceof ManagedLedgerException.ManagedLedgerNotFoundException) {
                    unsubscribeFuture.complete(null);
                    lastActive = System.nanoTime();
                    return;
                }
                unsubscribeFuture.completeExceptionally(new PersistenceException(exception));
            }
        }, null);
    }

    void removeSubscription(String subscriptionName) {
        PersistentSubscription sub = subscriptions.remove(subscriptionName);
        // preserve accumulative stats form removed subscription
        SubscriptionStatsImpl stats = sub.getStats(false, false, false);
        bytesOutFromRemovedSubscriptions.add(stats.bytesOutCounter);
        msgOutFromRemovedSubscriptions.add(stats.msgOutCounter);
    }

    /**
     * Delete the managed ledger associated with this topic.
     *
     * @return Completable future indicating completion of delete operation Completed exceptionally with:
     *         IllegalStateException if topic is still active ManagedLedgerException if ledger delete operation fails
     */
    @Override
    public CompletableFuture<Void> delete() {
        return delete(false, false, false);
    }

    private CompletableFuture<Void> delete(boolean failIfHasSubscriptions,
                                           boolean failIfHasBacklogs, boolean deleteSchema) {
        return delete(failIfHasSubscriptions, failIfHasBacklogs, false, deleteSchema);
    }

    /**
     * Forcefully close all producers/consumers/replicators and deletes the topic. this function is used when local
     * cluster is removed from global-namespace replication list. Because broker doesn't allow lookup if local cluster
     * is not part of replication cluster list.
     *
     * @return
     */
    @Override
    public CompletableFuture<Void> deleteForcefully() {
        return delete(false, false, true, false);
    }

    /**
     * Delete the managed ledger associated with this topic.
     *
     * @param failIfHasSubscriptions
     *            Flag indicating whether delete should succeed if topic still has unconnected subscriptions. Set to
     *            false when called from admin API (it will delete the subs too), and set to true when called from GC
     *            thread
     * @param closeIfClientsConnected
     *            Flag indicate whether explicitly close connected
     *            producers/consumers/replicators before trying to delete topic.
     *            If any client is connected to a topic and if this flag is disable then this operation fails.
     * @param deleteSchema
     *            Flag indicating whether delete the schema defined for topic if exist.
     *
     * @return Completable future indicating completion of delete operation Completed exceptionally with:
     *         IllegalStateException if topic is still active ManagedLedgerException if ledger delete operation fails
     */
    private CompletableFuture<Void> delete(boolean failIfHasSubscriptions,
                                           boolean failIfHasBacklogs,
                                           boolean closeIfClientsConnected,
                                           boolean deleteSchema) {
        CompletableFuture<Void> deleteFuture = new CompletableFuture<>();

        lock.writeLock().lock();
        try {
            if (isClosingOrDeleting) {
                log.warn("[{}] Topic is already being closed or deleted", topic);
                return FutureUtil.failedFuture(new TopicFencedException("Topic is already fenced"));
            } else if (failIfHasSubscriptions && !subscriptions.isEmpty()) {
                return FutureUtil.failedFuture(new TopicBusyException("Topic has subscriptions"));
            } else if (failIfHasBacklogs && hasBacklogs()) {
                return FutureUtil.failedFuture(new TopicBusyException("Topic has subscriptions did not catch up"));
            }

            fenceTopicToCloseOrDelete(); // Avoid clients reconnections while deleting
            CompletableFuture<Void> closeClientFuture = new CompletableFuture<>();
            if (closeIfClientsConnected) {
                List<CompletableFuture<Void>> futures = Lists.newArrayList();
                replicators.forEach((cluster, replicator) -> futures.add(replicator.disconnect()));
                producers.values().forEach(producer -> futures.add(producer.disconnect()));
                subscriptions.forEach((s, sub) -> futures.add(sub.disconnect()));
                FutureUtil.waitForAll(futures).thenRun(() -> {
                    closeClientFuture.complete(null);
                }).exceptionally(ex -> {
                    log.error("[{}] Error closing clients", topic, ex);
                    unfenceTopicToResume();
                    closeClientFuture.completeExceptionally(ex);
                    return null;
                });
            } else {
                closeClientFuture.complete(null);
            }

            closeClientFuture.thenAccept(delete -> {
                // We can proceed with the deletion if either:
                //  1. No one is connected
                //  2. We want to kick out everyone and forcefully delete the topic.
                //     In this case, we shouldn't care if the usageCount is 0 or not, just proceed
                if (currentUsageCount() ==  0 || (closeIfClientsConnected && !failIfHasSubscriptions)) {
                    CompletableFuture<Void> deleteTopicAuthenticationFuture = new CompletableFuture<>();
                    brokerService.deleteTopicAuthenticationWithRetry(topic, deleteTopicAuthenticationFuture, 5);

                    deleteTopicAuthenticationFuture.thenCompose(
                                    __ -> deleteSchema ? deleteSchema() : CompletableFuture.completedFuture(null))
                            .thenAccept(__ -> deleteTopicPolicies())
                            .thenCompose(__ -> transactionBuffer.clearSnapshot()).whenComplete((v, ex) -> {
                        if (ex != null) {
                            log.error("[{}] Error deleting topic", topic, ex);
                            unfenceTopicToResume();
                            deleteFuture.completeExceptionally(ex);
                        } else {
                            List<CompletableFuture<Void>> subsDeleteFutures = new ArrayList<>();
                            subscriptions.forEach((sub, p) -> subsDeleteFutures.add(unsubscribe(sub)));

                            FutureUtil.waitForAll(subsDeleteFutures).whenComplete((f, e) -> {
                                if (e != null) {
                                    log.error("[{}] Error deleting topic", topic, e);
                                    unfenceTopicToResume();
                                    deleteFuture.completeExceptionally(e);
                                } else {
                                    ledger.asyncDelete(new AsyncCallbacks.DeleteLedgerCallback() {
                                        @Override
                                        public void deleteLedgerComplete(Object ctx) {
                                            brokerService.removeTopicFromCache(topic);

                                            dispatchRateLimiter.ifPresent(DispatchRateLimiter::close);

                                            subscribeRateLimiter.ifPresent(SubscribeRateLimiter::close);

                                            unregisterTopicPolicyListener();

                                            log.info("[{}] Topic deleted", topic);
                                            deleteFuture.complete(null);
                                        }

                                        @Override
                                        public void deleteLedgerFailed(ManagedLedgerException exception, Object ctx) {
                                            if (exception.getCause()
                                                    instanceof MetadataStoreException.NotFoundException) {
                                                log.info("[{}] Topic is already deleted {}",
                                                        topic, exception.getMessage());
                                                deleteLedgerComplete(ctx);
                                            } else {
                                                unfenceTopicToResume();
                                                log.error("[{}] Error deleting topic", topic, exception);
                                                deleteFuture.completeExceptionally(new PersistenceException(exception));
                                            }
                                        }
                                    }, null);
                                }
                            });
                        }
                    });
                } else {
                    unfenceTopicToResume();
                    deleteFuture.completeExceptionally(new TopicBusyException(
                            "Topic has " + currentUsageCount() + " connected producers/consumers"));
                }
            }).exceptionally(ex->{
                unfenceTopicToResume();
                deleteFuture.completeExceptionally(
                        new TopicBusyException("Failed to close clients before deleting topic."));
                return null;
            });
        } finally {
            lock.writeLock().unlock();
        }

        return deleteFuture;
    }

    public CompletableFuture<Void> close() {
        return close(false);
    }

    /**
     * Close this topic - close all producers and subscriptions associated with this topic.
     *
     * @param closeWithoutWaitingClientDisconnect don't wait for client disconnect and forcefully close managed-ledger
     * @return Completable future indicating completion of close operation
     */
    @Override
    public CompletableFuture<Void> close(boolean closeWithoutWaitingClientDisconnect) {
        CompletableFuture<Void> closeFuture = new CompletableFuture<>();

        lock.writeLock().lock();
        try {
            // closing managed-ledger waits until all producers/consumers/replicators get closed. Sometimes, broker
            // forcefully wants to close managed-ledger without waiting all resources to be closed.
            if (!isClosingOrDeleting || closeWithoutWaitingClientDisconnect) {
                fenceTopicToCloseOrDelete();
            } else {
                log.warn("[{}] Topic is already being closed or deleted", topic);
                closeFuture.completeExceptionally(new TopicFencedException("Topic is already fenced"));
                return closeFuture;
            }
        } finally {
            lock.writeLock().unlock();
        }

        List<CompletableFuture<Void>> futures = Lists.newArrayList();

        futures.add(transactionBuffer.closeAsync());
        replicators.forEach((cluster, replicator) -> futures.add(replicator.disconnect()));
        producers.values().forEach(producer -> futures.add(producer.disconnect()));
        if (topicPublishRateLimiter != null) {
            try {
                topicPublishRateLimiter.close();
            } catch (Exception e) {
                log.warn("Error closing topicPublishRateLimiter for topic {}", topic, e);
            }
        }
        subscriptions.forEach((s, sub) -> futures.add(sub.disconnect()));
        if (this.resourceGroupPublishLimiter != null) {
            this.resourceGroupPublishLimiter.unregisterRateLimitFunction(this.getName());
        }

        CompletableFuture<Void> clientCloseFuture = closeWithoutWaitingClientDisconnect
                ? CompletableFuture.completedFuture(null)
                : FutureUtil.waitForAll(futures);

        clientCloseFuture.thenRun(() -> {
            // After having disconnected all producers/consumers, close the managed ledger
            ledger.asyncClose(new CloseCallback() {
                @Override
                public void closeComplete(Object ctx) {
                    // Everything is now closed, remove the topic from map
                    brokerService.removeTopicFromCache(topic)
                            .thenRun(() -> {
                                replicatedSubscriptionsController.ifPresent(ReplicatedSubscriptionsController::close);

                                dispatchRateLimiter.ifPresent(DispatchRateLimiter::close);

                                subscribeRateLimiter.ifPresent(SubscribeRateLimiter::close);

                                unregisterTopicPolicyListener();
                                log.info("[{}] Topic closed", topic);
                                closeFuture.complete(null);
                            })
                    .exceptionally(ex -> {
                        closeFuture.completeExceptionally(ex);
                        return null;
                    });
                }

                @Override
                public void closeFailed(ManagedLedgerException exception, Object ctx) {
                    log.error("[{}] Failed to close managed ledger, proceeding anyway.", topic, exception);
                    brokerService.removeTopicFromCache(topic);
                    closeFuture.complete(null);
                }
            }, null);
        }).exceptionally(exception -> {
            log.error("[{}] Error closing topic", topic, exception);
            unfenceTopicToResume();
            closeFuture.completeExceptionally(exception);
            return null;
        });

        return closeFuture;
    }

    @VisibleForTesting
    CompletableFuture<Void> checkReplicationAndRetryOnFailure() {
        CompletableFuture<Void> result = new CompletableFuture<Void>();
        checkReplication().thenAccept(res -> {
            log.info("[{}] Policies updated successfully", topic);
            result.complete(null);
        }).exceptionally(th -> {
            log.error("[{}] Policies update failed {}, scheduled retry in {} seconds", topic, th.getMessage(),
                    POLICY_UPDATE_FAILURE_RETRY_TIME_SECONDS, th);
            if (!(th.getCause() instanceof TopicFencedException)) {
                // retriable exception
                brokerService.executor().schedule(this::checkReplicationAndRetryOnFailure,
                        POLICY_UPDATE_FAILURE_RETRY_TIME_SECONDS, TimeUnit.SECONDS);
            }
            result.completeExceptionally(th);
            return null;
        });
        return result;
    }

    public CompletableFuture<Void> checkDeduplicationStatus() {
        return messageDeduplication.checkStatus();
    }

    private CompletableFuture<Void> checkPersistencePolicies() {
        TopicName topicName = TopicName.get(topic);
        CompletableFuture<Void> future = new CompletableFuture<>();
        brokerService.getManagedLedgerConfig(topicName).thenAccept(config -> {
            // update managed-ledger config and managed-cursor.markDeleteRate
            this.ledger.setConfig(config);
            future.complete(null);
        }).exceptionally(ex -> {
            log.warn("[{}] Failed to update persistence-policies {}", topic, ex.getMessage());
            future.completeExceptionally(ex);
            return null;
        });
        return future;
    }

    @Override
    public CompletableFuture<Void> checkReplication() {
        TopicName name = TopicName.get(topic);
        if (!name.isGlobal()) {
            return CompletableFuture.completedFuture(null);
        }
        NamespaceName heartbeatNamespace = brokerService.pulsar().getHeartbeatNamespaceV2();
        if (name.getNamespaceObject().equals(heartbeatNamespace)) {
            return CompletableFuture.completedFuture(null);
        }

        if (log.isDebugEnabled()) {
            log.debug("[{}] Checking replication status", name);
        }

        List<String> configuredClusters = topicPolicies.getReplicationClusters().get();
        int newMessageTTLinSeconds = topicPolicies.getMessageTTLInSeconds().get();

        String localCluster = brokerService.pulsar().getConfiguration().getClusterName();

        // if local cluster is removed from global namespace cluster-list : then delete topic forcefully
        // because pulsar doesn't serve global topic without local repl-cluster configured.
        if (TopicName.get(topic).isGlobal() && !configuredClusters.contains(localCluster)) {
            log.info("Deleting topic [{}] because local cluster is not part of "
                    + " global namespace repl list {}", topic, configuredClusters);
            return deleteForcefully();
        }

        List<CompletableFuture<Void>> futures = Lists.newArrayList();

        // Check for missing replicators
        for (String cluster : configuredClusters) {
            if (cluster.equals(localCluster)) {
                continue;
            }
            if (!replicators.containsKey(cluster)) {
                futures.add(startReplicator(cluster));
            }
        }

        // Check for replicators to be stopped
        replicators.forEach((cluster, replicator) -> {
            // Update message TTL
            ((PersistentReplicator) replicator).updateMessageTTL(newMessageTTLinSeconds);
            if (!cluster.equals(localCluster)) {
                if (!configuredClusters.contains(cluster)) {
                    futures.add(removeReplicator(cluster));
                }
            }
        });

        return FutureUtil.waitForAll(futures);
    }

    @Override
    public void checkMessageExpiry() {
        int messageTtlInSeconds = topicPolicies.getMessageTTLInSeconds().get();
        if (messageTtlInSeconds != 0) {
            subscriptions.forEach((__, sub) -> sub.expireMessages(messageTtlInSeconds));
            replicators.forEach((__, replicator)
                    -> ((PersistentReplicator) replicator).expireMessages(messageTtlInSeconds));
        }
    }

    @Override
    public void checkMessageDeduplicationInfo() {
        messageDeduplication.purgeInactiveProducers();
    }

    public CompletableFuture<Boolean> isCompactionEnabled() {
        Optional<Long> topicCompactionThreshold = getTopicPolicies()
                .map(TopicPolicies::getCompactionThreshold);
        if (topicCompactionThreshold.isPresent() && topicCompactionThreshold.get() > 0) {
            return CompletableFuture.completedFuture(true);
        }

        TopicName topicName = TopicName.get(topic);
        return brokerService.getPulsar().getPulsarResources().getNamespaceResources()
                .getPoliciesAsync(topicName.getNamespaceObject())
                .thenApply(policies -> {
                    if (policies.isPresent()) {
                        return policies.get().compaction_threshold != null
                                && policies.get().compaction_threshold > 0;
                    } else {
                        // Check broker default
                        return brokerService.pulsar().getConfiguration()
                                .getBrokerServiceCompactionThresholdInBytes() > 0;
                    }
                });
    }

    public void checkCompaction() {
        TopicName name = TopicName.get(topic);
        try {
            long compactionThreshold = topicPolicies.getCompactionThreshold().get();
            if (isSystemTopic() || compactionThreshold != 0
                && currentCompaction.isDone()) {

                long backlogEstimate = 0;

                PersistentSubscription compactionSub = subscriptions.get(COMPACTION_SUBSCRIPTION);
                if (compactionSub != null) {
                    backlogEstimate = compactionSub.estimateBacklogSize();
                } else {
                    // compaction has never run, so take full backlog size,
                    // or total size if we have no durable subs yet.
                    backlogEstimate = subscriptions.isEmpty() || subscriptions.values().stream()
                                .noneMatch(sub -> sub.getCursor().isDurable())
                            ? ledger.getTotalSize()
                            : ledger.getEstimatedBacklogSize();
                }

                if (backlogEstimate > compactionThreshold) {
                    try {
                        triggerCompaction();
                    } catch (AlreadyRunningException are) {
                        log.debug("[{}] Compaction already running, so don't trigger again, "
                                  + "even though backlog({}) is over threshold({})",
                                  name, backlogEstimate, compactionThreshold);
                    }
                }
            }
        } catch (Exception e) {
            log.debug("[{}] Error getting policies", topic);
        }
    }

    public CompletableFuture<Void> preCreateSubscriptionForCompactionIfNeeded() {
        if (subscriptions.containsKey(COMPACTION_SUBSCRIPTION)) {
            // The compaction cursor is already there, nothing to do
            return CompletableFuture.completedFuture(null);
        }

        return isCompactionEnabled()
                .thenCompose(enabled -> {
                    if (enabled) {
                        // If a topic has a compaction policy setup, we must make sure that the compaction cursor
                        // is pre-created, in order to ensure all the data will be seen by the compactor.
                        return createSubscription(COMPACTION_SUBSCRIPTION,
                                        CommandSubscribe.InitialPosition.Earliest, false)
                                .thenCompose(__ -> CompletableFuture.completedFuture(null));
                    } else {
                        return CompletableFuture.completedFuture(null);
                    }
                });
    }

    CompletableFuture<Void> startReplicator(String remoteCluster) {
        log.info("[{}] Starting replicator to remote: {}", topic, remoteCluster);
        final CompletableFuture<Void> future = new CompletableFuture<>();

        String name = PersistentReplicator.getReplicatorName(replicatorPrefix, remoteCluster);
        ledger.asyncOpenCursor(name, new OpenCursorCallback() {
            @Override
            public void openCursorComplete(ManagedCursor cursor, Object ctx) {
                String localCluster = brokerService.pulsar().getConfiguration().getClusterName();
                addReplicationCluster(remoteCluster, cursor, localCluster).whenComplete((__, ex) -> {
                    if (ex == null) {
                        future.complete(null);
                    } else {
                        future.completeExceptionally(ex);
                    }
                });
            }

            @Override
            public void openCursorFailed(ManagedLedgerException exception, Object ctx) {
                future.completeExceptionally(new PersistenceException(exception));
            }

        }, null);

        return future;
    }

    protected CompletableFuture<Void> addReplicationCluster(String remoteCluster, ManagedCursor cursor,
            String localCluster) {
        return AbstractReplicator.validatePartitionedTopicAsync(PersistentTopic.this.getName(), brokerService)
                .thenCompose(__ -> brokerService.pulsar().getPulsarResources().getClusterResources()
                        .getClusterAsync(remoteCluster)
                        .thenApply(clusterData ->
                                brokerService.getReplicationClient(remoteCluster, clusterData)))
                .thenAccept(replicationClient -> {
<<<<<<< HEAD
                    replicators.computeIfAbsent(remoteCluster, r -> {
=======
                    Replicator replicator = replicators.computeIfAbsent(remoteCluster, r -> {
>>>>>>> 3a12044a
                        try {
                            return new PersistentReplicator(PersistentTopic.this, cursor, localCluster,
                                    remoteCluster, brokerService, (PulsarClientImpl) replicationClient);
                        } catch (PulsarServerException e) {
                            log.error("[{}] Replicator startup failed {}", topic, remoteCluster, e);
                        }
                        return null;
                    });

                    // clean up replicator if startup is failed
<<<<<<< HEAD
                    if (replicators.containsKey(remoteCluster) && replicators.get(remoteCluster) == null) {
                        replicators.remove(remoteCluster);
=======
                    if (replicator == null) {
                        replicators.removeNullValue(remoteCluster);
>>>>>>> 3a12044a
                    }
                });
    }

    CompletableFuture<Void> removeReplicator(String remoteCluster) {
        log.info("[{}] Removing replicator to {}", topic, remoteCluster);
        final CompletableFuture<Void> future = new CompletableFuture<>();

        String name = PersistentReplicator.getReplicatorName(replicatorPrefix, remoteCluster);

        replicators.get(remoteCluster).disconnect().thenRun(() -> {

            ledger.asyncDeleteCursor(name, new DeleteCursorCallback() {
                @Override
                public void deleteCursorComplete(Object ctx) {
                    replicators.remove(remoteCluster);
                    future.complete(null);
                }

                @Override
                public void deleteCursorFailed(ManagedLedgerException exception, Object ctx) {
                    log.error("[{}] Failed to delete cursor {} {}", topic, name, exception.getMessage(), exception);
                    future.completeExceptionally(new PersistenceException(exception));
                }
            }, null);

        }).exceptionally(e -> {
            log.error("[{}] Failed to close replication producer {} {}", topic, name, e.getMessage(), e);
            future.completeExceptionally(e);
            return null;
        });

        return future;
    }

    public boolean isDeduplicationEnabled() {
        return messageDeduplication.isEnabled();
    }

    @Override
    public int getNumberOfConsumers() {
        int count = 0;
        for (PersistentSubscription subscription : subscriptions.values()) {
            count += subscription.getConsumers().size();
        }
        return count;
    }

    @Override
    public int getNumberOfSameAddressConsumers(final String clientAddress) {
        return getNumberOfSameAddressConsumers(clientAddress, subscriptions.values());
    }

    @Override
    public ConcurrentOpenHashMap<String, PersistentSubscription> getSubscriptions() {
        return subscriptions;
    }

    @Override
    public PersistentSubscription getSubscription(String subscriptionName) {
        return subscriptions.get(subscriptionName);
    }

    @Override
    public ConcurrentOpenHashMap<String, Replicator> getReplicators() {
        return replicators;
    }

    public Replicator getPersistentReplicator(String remoteCluster) {
        return replicators.get(remoteCluster);
    }

    public ManagedLedger getManagedLedger() {
        return ledger;
    }

    @Override
    public void updateRates(NamespaceStats nsStats, NamespaceBundleStats bundleStats,
                            StatsOutputStream topicStatsStream,
                            ClusterReplicationMetrics replStats, String namespace, boolean hydratePublishers) {
        this.publishRateLimitedTimes = 0;
        TopicStatsHelper topicStatsHelper = threadLocalTopicStats.get();
        topicStatsHelper.reset();

        replicators.forEach((region, replicator) -> replicator.updateRates());

        nsStats.producerCount += producers.size();
        bundleStats.producerCount += producers.size();
        topicStatsStream.startObject(topic);

        // start publisher stats
        topicStatsStream.startList("publishers");
        producers.values().forEach(producer -> {
            producer.updateRates();
            PublisherStatsImpl publisherStats = producer.getStats();

            topicStatsHelper.aggMsgRateIn += publisherStats.msgRateIn;
            topicStatsHelper.aggMsgThroughputIn += publisherStats.msgThroughputIn;

            if (producer.isRemote()) {
                topicStatsHelper.remotePublishersStats.put(producer.getRemoteCluster(), publisherStats);
            }

            // Populate consumer specific stats here
            if (hydratePublishers) {
                StreamingStats.writePublisherStats(topicStatsStream, publisherStats);
            }
        });
        topicStatsStream.endList();
        // if publish-rate increases (eg: 0 to 1K) then pick max publish-rate and if publish-rate decreases then keep
        // average rate.
        lastUpdatedAvgPublishRateInMsg = topicStatsHelper.aggMsgRateIn > lastUpdatedAvgPublishRateInMsg
                ? topicStatsHelper.aggMsgRateIn
                : (topicStatsHelper.aggMsgRateIn + lastUpdatedAvgPublishRateInMsg) / 2;
        lastUpdatedAvgPublishRateInByte = topicStatsHelper.aggMsgThroughputIn > lastUpdatedAvgPublishRateInByte
                ? topicStatsHelper.aggMsgThroughputIn
                : (topicStatsHelper.aggMsgThroughputIn + lastUpdatedAvgPublishRateInByte) / 2;
        // Start replicator stats
        topicStatsStream.startObject("replication");
        nsStats.replicatorCount += topicStatsHelper.remotePublishersStats.size();
        replicators.forEach((cluster, replicator) -> {
            // Update replicator cursor state
            try {
                ((PersistentReplicator) replicator).updateCursorState();
            } catch (Exception e) {
                log.warn("[{}] Failed to update cursor state ", topic, e);
            }

            // Update replicator stats
            ReplicatorStatsImpl rStat = replicator.getStats();

            // Add incoming msg rates
            PublisherStatsImpl pubStats = topicStatsHelper.remotePublishersStats.get(replicator.getRemoteCluster());
            rStat.msgRateIn = pubStats != null ? pubStats.msgRateIn : 0;
            rStat.msgThroughputIn = pubStats != null ? pubStats.msgThroughputIn : 0;
            rStat.inboundConnection = pubStats != null ? pubStats.getAddress() : null;
            rStat.inboundConnectedSince = pubStats != null ? pubStats.getConnectedSince() : null;

            topicStatsHelper.aggMsgRateOut += rStat.msgRateOut;
            topicStatsHelper.aggMsgThroughputOut += rStat.msgThroughputOut;

            // Populate replicator specific stats here
            topicStatsStream.startObject(cluster);
            topicStatsStream.writePair("connected", rStat.connected);
            topicStatsStream.writePair("msgRateExpired", rStat.msgRateExpired);
            topicStatsStream.writePair("msgRateIn", rStat.msgRateIn);
            topicStatsStream.writePair("msgRateOut", rStat.msgRateOut);
            topicStatsStream.writePair("msgThroughputIn", rStat.msgThroughputIn);
            topicStatsStream.writePair("msgThroughputOut", rStat.msgThroughputOut);
            topicStatsStream.writePair("replicationBacklog", rStat.replicationBacklog);
            topicStatsStream.writePair("replicationDelayInSeconds", rStat.replicationDelayInSeconds);
            topicStatsStream.writePair("inboundConnection", rStat.inboundConnection);
            topicStatsStream.writePair("inboundConnectedSince", rStat.inboundConnectedSince);
            topicStatsStream.writePair("outboundConnection", rStat.outboundConnection);
            topicStatsStream.writePair("outboundConnectedSince", rStat.outboundConnectedSince);
            topicStatsStream.endObject();

            nsStats.msgReplBacklog += rStat.replicationBacklog;

            if (replStats.isMetricsEnabled()) {
                String namespaceClusterKey = replStats.getKeyName(namespace, cluster);
                ReplicationMetrics replicationMetrics = replStats.get(namespaceClusterKey);
                boolean update = false;
                if (replicationMetrics == null) {
                    replicationMetrics = ReplicationMetrics.get();
                    update = true;
                }
                replicationMetrics.connected += rStat.connected ? 1 : 0;
                replicationMetrics.msgRateOut += rStat.msgRateOut;
                replicationMetrics.msgThroughputOut += rStat.msgThroughputOut;
                replicationMetrics.msgReplBacklog += rStat.replicationBacklog;
                if (update) {
                    replStats.put(namespaceClusterKey, replicationMetrics);
                }
                // replication delay for a namespace is the max repl-delay among all the topics under this namespace
                if (rStat.replicationDelayInSeconds > replicationMetrics.maxMsgReplDelayInSeconds) {
                    replicationMetrics.maxMsgReplDelayInSeconds = rStat.replicationDelayInSeconds;
                }
            }
        });

        // Close replication
        topicStatsStream.endObject();

        // Start subscription stats
        topicStatsStream.startObject("subscriptions");
        nsStats.subsCount += subscriptions.size();

        subscriptions.forEach((subscriptionName, subscription) -> {
            double subMsgRateOut = 0;
            double subMsgThroughputOut = 0;
            double subMsgRateRedeliver = 0;

            // Start subscription name & consumers
            try {
                topicStatsStream.startObject(subscriptionName);
                topicStatsStream.startList("consumers");

                for (Consumer consumer : subscription.getConsumers()) {
                    ++nsStats.consumerCount;
                    ++bundleStats.consumerCount;
                    consumer.updateRates();

                    ConsumerStatsImpl consumerStats = consumer.getStats();
                    subMsgRateOut += consumerStats.msgRateOut;
                    subMsgThroughputOut += consumerStats.msgThroughputOut;
                    subMsgRateRedeliver += consumerStats.msgRateRedeliver;

                    StreamingStats.writeConsumerStats(topicStatsStream, subscription.getType(), consumerStats);
                }

                // Close Consumer stats
                topicStatsStream.endList();

                // Populate subscription specific stats here
                topicStatsStream.writePair("msgBacklog",
                        subscription.getNumberOfEntriesInBacklog(true));
                topicStatsStream.writePair("msgRateExpired", subscription.getExpiredMessageRate());
                topicStatsStream.writePair("msgRateOut", subMsgRateOut);
                topicStatsStream.writePair("msgThroughputOut", subMsgThroughputOut);
                topicStatsStream.writePair("msgRateRedeliver", subMsgRateRedeliver);
                topicStatsStream.writePair("numberOfEntriesSinceFirstNotAckedMessage",
                        subscription.getNumberOfEntriesSinceFirstNotAckedMessage());
                topicStatsStream.writePair("totalNonContiguousDeletedMessagesRange",
                        subscription.getTotalNonContiguousDeletedMessagesRange());
                topicStatsStream.writePair("type", subscription.getTypeString());
                if (Subscription.isIndividualAckMode(subscription.getType())) {
                    if (subscription.getDispatcher() instanceof PersistentDispatcherMultipleConsumers) {
                        PersistentDispatcherMultipleConsumers dispatcher =
                                (PersistentDispatcherMultipleConsumers) subscription.getDispatcher();
                        topicStatsStream.writePair("blockedSubscriptionOnUnackedMsgs",
                                dispatcher.isBlockedDispatcherOnUnackedMsgs());
                        topicStatsStream.writePair("unackedMessages",
                                dispatcher.getTotalUnackedMessages());
                    }
                }

                // Close consumers
                topicStatsStream.endObject();

                topicStatsHelper.aggMsgRateOut += subMsgRateOut;
                topicStatsHelper.aggMsgThroughputOut += subMsgThroughputOut;
                nsStats.msgBacklog += subscription.getNumberOfEntriesInBacklog(false);
                // check stuck subscription
                if (brokerService.getPulsar().getConfig().isUnblockStuckSubscriptionEnabled()) {
                    subscription.checkAndUnblockIfStuck();
                }
            } catch (Exception e) {
                log.error("Got exception when creating consumer stats for subscription {}: {}", subscriptionName,
                        e.getMessage(), e);
            }
        });

        // Close subscription
        topicStatsStream.endObject();

        // Remaining dest stats.
        topicStatsHelper.averageMsgSize = topicStatsHelper.aggMsgRateIn == 0.0 ? 0.0
                : (topicStatsHelper.aggMsgThroughputIn / topicStatsHelper.aggMsgRateIn);
        topicStatsStream.writePair("producerCount", producers.size());
        topicStatsStream.writePair("averageMsgSize", topicStatsHelper.averageMsgSize);
        topicStatsStream.writePair("msgRateIn", topicStatsHelper.aggMsgRateIn);
        topicStatsStream.writePair("msgRateOut", topicStatsHelper.aggMsgRateOut);
        topicStatsStream.writePair("msgInCount", getMsgInCounter());
        topicStatsStream.writePair("bytesInCount", getBytesInCounter());
        topicStatsStream.writePair("msgOutCount", getMsgOutCounter());
        topicStatsStream.writePair("bytesOutCount", getBytesOutCounter());
        topicStatsStream.writePair("msgThroughputIn", topicStatsHelper.aggMsgThroughputIn);
        topicStatsStream.writePair("msgThroughputOut", topicStatsHelper.aggMsgThroughputOut);
        topicStatsStream.writePair("storageSize", ledger.getTotalSize());
        topicStatsStream.writePair("backlogSize", ledger.getEstimatedBacklogSize());
        topicStatsStream.writePair("pendingAddEntriesCount", ((ManagedLedgerImpl) ledger).getPendingAddEntriesCount());

        nsStats.msgRateIn += topicStatsHelper.aggMsgRateIn;
        nsStats.msgRateOut += topicStatsHelper.aggMsgRateOut;
        nsStats.msgThroughputIn += topicStatsHelper.aggMsgThroughputIn;
        nsStats.msgThroughputOut += topicStatsHelper.aggMsgThroughputOut;
        nsStats.storageSize += ledger.getEstimatedBacklogSize();

        bundleStats.msgRateIn += topicStatsHelper.aggMsgRateIn;
        bundleStats.msgRateOut += topicStatsHelper.aggMsgRateOut;
        bundleStats.msgThroughputIn += topicStatsHelper.aggMsgThroughputIn;
        bundleStats.msgThroughputOut += topicStatsHelper.aggMsgThroughputOut;
        bundleStats.cacheSize += ((ManagedLedgerImpl) ledger).getCacheSize();

        // Close topic object
        topicStatsStream.endObject();

        // add publish-latency metrics
        this.addEntryLatencyStatsUsec.refresh();
        NamespaceStats.add(this.addEntryLatencyStatsUsec.getBuckets(), nsStats.addLatencyBucket);
        this.addEntryLatencyStatsUsec.reset();
    }

    public double getLastUpdatedAvgPublishRateInMsg() {
        return lastUpdatedAvgPublishRateInMsg;
    }

    public double getLastUpdatedAvgPublishRateInByte() {
        return lastUpdatedAvgPublishRateInByte;
    }

    @Override
    public TopicStatsImpl getStats(boolean getPreciseBacklog, boolean subscriptionBacklogSize,
                                   boolean getEarliestTimeInBacklog) {
        try {
            return asyncGetStats(getPreciseBacklog, subscriptionBacklogSize, getEarliestTimeInBacklog).get();
        } catch (InterruptedException | ExecutionException e) {
            log.error("[{}] Fail to get stats", topic, e);
            return null;
        }
    }

    @Override
    public CompletableFuture<TopicStatsImpl> asyncGetStats(boolean getPreciseBacklog, boolean subscriptionBacklogSize,
                                                           boolean getEarliestTimeInBacklog) {

        CompletableFuture<TopicStatsImpl> statsFuture = new CompletableFuture<>();
        TopicStatsImpl stats = new TopicStatsImpl();

        ObjectObjectHashMap<String, PublisherStatsImpl> remotePublishersStats = new ObjectObjectHashMap<>();

        producers.values().forEach(producer -> {
            PublisherStatsImpl publisherStats = producer.getStats();
            stats.msgRateIn += publisherStats.msgRateIn;
            stats.msgThroughputIn += publisherStats.msgThroughputIn;

            if (producer.isRemote()) {
                remotePublishersStats.put(producer.getRemoteCluster(), publisherStats);
            } else {
                stats.addPublisher(publisherStats);
            }
        });

        stats.averageMsgSize = stats.msgRateIn == 0.0 ? 0.0 : (stats.msgThroughputIn / stats.msgRateIn);
        stats.msgInCounter = getMsgInCounter();
        stats.bytesInCounter = getBytesInCounter();
        stats.msgChunkPublished = this.msgChunkPublished;
        stats.waitingPublishers = getWaitingProducersCount();
        stats.bytesOutCounter = bytesOutFromRemovedSubscriptions.longValue();
        stats.msgOutCounter = msgOutFromRemovedSubscriptions.longValue();
        stats.publishRateLimitedTimes = publishRateLimitedTimes;

        subscriptions.forEach((name, subscription) -> {
            SubscriptionStatsImpl subStats =
                    subscription.getStats(getPreciseBacklog, subscriptionBacklogSize, getEarliestTimeInBacklog);

            stats.msgRateOut += subStats.msgRateOut;
            stats.msgThroughputOut += subStats.msgThroughputOut;
            stats.bytesOutCounter += subStats.bytesOutCounter;
            stats.msgOutCounter += subStats.msgOutCounter;
            stats.subscriptions.put(name, subStats);
            stats.nonContiguousDeletedMessagesRanges += subStats.nonContiguousDeletedMessagesRanges;
            stats.nonContiguousDeletedMessagesRangesSerializedSize +=
                    subStats.nonContiguousDeletedMessagesRangesSerializedSize;
        });

        replicators.forEach((cluster, replicator) -> {
            ReplicatorStatsImpl replicatorStats = replicator.getStats();

            // Add incoming msg rates
            PublisherStatsImpl pubStats = remotePublishersStats.get(replicator.getRemoteCluster());
            if (pubStats != null) {
                replicatorStats.msgRateIn = pubStats.msgRateIn;
                replicatorStats.msgThroughputIn = pubStats.msgThroughputIn;
                replicatorStats.inboundConnection = pubStats.getAddress();
                replicatorStats.inboundConnectedSince = pubStats.getConnectedSince();
            }

            stats.msgRateOut += replicatorStats.msgRateOut;
            stats.msgThroughputOut += replicatorStats.msgThroughputOut;

            stats.replication.put(replicator.getRemoteCluster(), replicatorStats);
        });

        stats.storageSize = ledger.getTotalSize();
        stats.backlogSize = ledger.getEstimatedBacklogSize();
        stats.deduplicationStatus = messageDeduplication.getStatus().toString();
        stats.topicEpoch = topicEpoch.orElse(null);
        stats.offloadedStorageSize = ledger.getOffloadedSize();
        stats.lastOffloadLedgerId = ledger.getLastOffloadedLedgerId();
        stats.lastOffloadSuccessTimeStamp = ledger.getLastOffloadedSuccessTimestamp();
        stats.lastOffloadFailureTimeStamp = ledger.getLastOffloadedFailureTimestamp();
        Optional<CompactorMXBean> mxBean = getCompactorMXBean();

        stats.compaction.reset();
        mxBean.flatMap(bean -> bean.getCompactionRecordForTopic(topic)).map(compactionRecord -> {
            stats.compaction.lastCompactionRemovedEventCount = compactionRecord.getLastCompactionRemovedEventCount();
            stats.compaction.lastCompactionSucceedTimestamp = compactionRecord.getLastCompactionSucceedTimestamp();
            stats.compaction.lastCompactionFailedTimestamp = compactionRecord.getLastCompactionFailedTimestamp();
            stats.compaction.lastCompactionDurationTimeInMills =
                    compactionRecord.getLastCompactionDurationTimeInMills();
            return compactionRecord;
        });

        if (getEarliestTimeInBacklog && stats.backlogSize != 0) {
            ledger.getEarliestMessagePublishTimeInBacklog().whenComplete((earliestTime, e) -> {
                if (e != null) {
                    log.error("[{}] Failed to get earliest message publish time in backlog", topic, e);
                    statsFuture.completeExceptionally(e);
                } else {
                    stats.earliestMsgPublishTimeInBacklogs = earliestTime;
                    statsFuture.complete(stats);
                }
            });
        } else {
            statsFuture.complete(stats);
        }

        return statsFuture;
    }

    private Optional<CompactorMXBean> getCompactorMXBean() {
        Compactor compactor = null;
        try {
            compactor = brokerService.pulsar().getCompactor(false);
        } catch (PulsarServerException ex) {
            log.warn("get compactor error", ex);
        }
        return Optional.ofNullable(compactor).map(c -> c.getStats());
    }

    @Override
    public CompletableFuture<PersistentTopicInternalStats> getInternalStats(boolean includeLedgerMetadata) {

        CompletableFuture<PersistentTopicInternalStats> statFuture = new CompletableFuture<>();
        PersistentTopicInternalStats stats = new PersistentTopicInternalStats();

        ManagedLedgerImpl ml = (ManagedLedgerImpl) ledger;
        stats.entriesAddedCounter = ml.getEntriesAddedCounter();
        stats.numberOfEntries = ml.getNumberOfEntries();
        stats.totalSize = ml.getTotalSize();
        stats.currentLedgerEntries = ml.getCurrentLedgerEntries();
        stats.currentLedgerSize = ml.getCurrentLedgerSize();
        stats.lastLedgerCreatedTimestamp = DateFormatter.format(ml.getLastLedgerCreatedTimestamp());
        if (ml.getLastLedgerCreationFailureTimestamp() != 0) {
            stats.lastLedgerCreationFailureTimestamp = DateFormatter.format(ml.getLastLedgerCreationFailureTimestamp());
        }

        stats.waitingCursorsCount = ml.getWaitingCursorsCount();
        stats.pendingAddEntriesCount = ml.getPendingAddEntriesCount();

        stats.lastConfirmedEntry = ml.getLastConfirmedEntry().toString();
        stats.state = ml.getState().toString();

        stats.ledgers = Lists.newArrayList();
        List<CompletableFuture<String>> futures = Lists.newArrayList();
        CompletableFuture<Set<String>> availableBookiesFuture =
                brokerService.pulsar().getPulsarResources().getBookieResources().listAvailableBookiesAsync();
        futures.add(availableBookiesFuture.handle((strings, throwable) -> null));
        availableBookiesFuture.whenComplete((bookies, e) -> {
            if (e != null) {
                log.error("[{}] Failed to fetch available bookies.", topic, e);
                statFuture.completeExceptionally(e);
            } else {
                ml.getLedgersInfo().forEach((id, li) -> {
                    LedgerInfo info = new LedgerInfo();
                    info.ledgerId = li.getLedgerId();
                    info.entries = li.getEntries();
                    info.size = li.getSize();
                    info.offloaded = li.hasOffloadContext() && li.getOffloadContext().getComplete();
                    stats.ledgers.add(info);
                    if (includeLedgerMetadata) {
                        futures.add(ml.getLedgerMetadata(li.getLedgerId()).handle((lMetadata, ex) -> {
                            if (ex == null) {
                                info.metadata = lMetadata;
                            }
                            return null;
                        }));
                        futures.add(ml.getEnsemblesAsync(li.getLedgerId()).handle((ensembles, ex) -> {
                            if (ex == null) {
                                info.underReplicated = !bookies.containsAll(ensembles.stream().map(BookieId::toString)
                                        .collect(Collectors.toList()));
                            }
                            return null;
                        }));
                    }
                });
            }
        });

        // Add ledger info for compacted topic ledger if exist.
        LedgerInfo info = new LedgerInfo();
        info.ledgerId = -1;
        info.entries = -1;
        info.size = -1;

        Optional<CompactedTopicContext> compactedTopicContext = getCompactedTopicContext();
        if (compactedTopicContext.isPresent()) {
            CompactedTopicContext ledgerContext = compactedTopicContext.get();
            info.ledgerId = ledgerContext.getLedger().getId();
            info.entries = ledgerContext.getLedger().getLastAddConfirmed() + 1;
            info.size = ledgerContext.getLedger().getLength();
        }

        stats.compactedLedger = info;

        stats.cursors = Maps.newTreeMap();
        ml.getCursors().forEach(c -> {
            ManagedCursorImpl cursor = (ManagedCursorImpl) c;
            CursorStats cs = new CursorStats();
            cs.markDeletePosition = cursor.getMarkDeletedPosition().toString();
            cs.readPosition = cursor.getReadPosition().toString();
            cs.waitingReadOp = cursor.hasPendingReadRequest();
            cs.pendingReadOps = cursor.getPendingReadOpsCount();
            cs.messagesConsumedCounter = cursor.getMessagesConsumedCounter();
            cs.cursorLedger = cursor.getCursorLedger();
            cs.cursorLedgerLastEntry = cursor.getCursorLedgerLastEntry();
            cs.individuallyDeletedMessages = cursor.getIndividuallyDeletedMessages();
            cs.lastLedgerSwitchTimestamp = DateFormatter.format(cursor.getLastLedgerSwitchTimestamp());
            cs.state = cursor.getState();
            cs.numberOfEntriesSinceFirstNotAckedMessage = cursor.getNumberOfEntriesSinceFirstNotAckedMessage();
            cs.totalNonContiguousDeletedMessagesRange = cursor.getTotalNonContiguousDeletedMessagesRange();
            cs.properties = cursor.getProperties();
            // subscription metrics
            PersistentSubscription sub = subscriptions.get(Codec.decode(c.getName()));
            if (sub != null) {
                if (sub.getDispatcher() instanceof PersistentDispatcherMultipleConsumers) {
                    PersistentDispatcherMultipleConsumers dispatcher = (PersistentDispatcherMultipleConsumers) sub
                            .getDispatcher();
                    cs.subscriptionHavePendingRead = dispatcher.havePendingRead;
                    cs.subscriptionHavePendingReplayRead = dispatcher.havePendingReplayRead;
                } else if (sub.getDispatcher() instanceof PersistentDispatcherSingleActiveConsumer) {
                    PersistentDispatcherSingleActiveConsumer dispatcher = (PersistentDispatcherSingleActiveConsumer) sub
                            .getDispatcher();
                    cs.subscriptionHavePendingRead = dispatcher.havePendingRead;
                }
            }
            stats.cursors.put(cursor.getName(), cs);
        });

        //Schema store ledgers
        String schemaId;
        try {
            schemaId = TopicName.get(topic).getSchemaName();
        } catch (Throwable t) {
            statFuture.completeExceptionally(t);
            return statFuture;
        }


        CompletableFuture<Void> schemaStoreLedgersFuture = new CompletableFuture<>();
        stats.schemaLedgers = Collections.synchronizedList(new ArrayList<>());
        if (brokerService.getPulsar().getSchemaStorage() != null
                && brokerService.getPulsar().getSchemaStorage() instanceof BookkeeperSchemaStorage) {
            ((BookkeeperSchemaStorage) brokerService.getPulsar().getSchemaStorage())
                    .getStoreLedgerIdsBySchemaId(schemaId)
                    .thenAccept(ledgers -> {
                        List<CompletableFuture<Void>> getLedgerMetadataFutures = new ArrayList<>();
                        ledgers.forEach(ledgerId -> {
                            CompletableFuture<Void> completableFuture = new CompletableFuture<>();
                            getLedgerMetadataFutures.add(completableFuture);
                            CompletableFuture<LedgerMetadata> metadataFuture = null;
                            try {
                                metadataFuture = brokerService.getPulsar().getBookKeeperClient()
                                    .getLedgerMetadata(ledgerId);
                            } catch (NullPointerException e) {
                                // related to bookkeeper issue https://github.com/apache/bookkeeper/issues/2741
                                if (log.isDebugEnabled()) {
                                    log.debug("{{}} Failed to get ledger metadata for the schema ledger {}",
                                            topic, ledgerId, e);
                                }
                            }
                            if (metadataFuture != null) {
                                metadataFuture.thenAccept(metadata -> {
                                    LedgerInfo schemaLedgerInfo = new LedgerInfo();
                                    schemaLedgerInfo.ledgerId = metadata.getLedgerId();
                                    schemaLedgerInfo.entries = metadata.getLastEntryId() + 1;
                                    schemaLedgerInfo.size = metadata.getLength();
                                    if (includeLedgerMetadata) {
                                        info.metadata = metadata.toSafeString();
                                    }
                                    stats.schemaLedgers.add(schemaLedgerInfo);
                                    completableFuture.complete(null);
                                }).exceptionally(e -> {
                                    completableFuture.completeExceptionally(e);
                                    return null;
                                });
                            } else {
                                completableFuture.complete(null);
                            }
                        });
                        FutureUtil.waitForAll(getLedgerMetadataFutures).thenRun(() -> {
                            schemaStoreLedgersFuture.complete(null);
                        }).exceptionally(e -> {
                            schemaStoreLedgersFuture.completeExceptionally(e);
                            return null;
                        });
                    }).exceptionally(e -> {
                schemaStoreLedgersFuture.completeExceptionally(e);
                return null;
            });
        } else {
            schemaStoreLedgersFuture.complete(null);
        }
        schemaStoreLedgersFuture.thenRun(() -> {
            if (futures != null) {
                FutureUtil.waitForAll(futures).handle((res, ex) -> {
                    statFuture.complete(stats);
                    return null;
                });
            } else {
                statFuture.complete(stats);
            }
        }).exceptionally(e -> {
            statFuture.completeExceptionally(e);
            return null;
        });
        return statFuture;
    }

    public Optional<CompactedTopicContext> getCompactedTopicContext() {
        try {
            return ((CompactedTopicImpl) compactedTopic).getCompactedTopicContext();
        } catch (ExecutionException | InterruptedException e) {
            log.warn("[{}]Fail to get ledger information for compacted topic.", topic);
        }
        return Optional.empty();
    }

    public long getBacklogSize() {
        return ledger.getEstimatedBacklogSize();
    }

    public boolean isActive(InactiveTopicDeleteMode deleteMode) {
        switch (deleteMode) {
            case delete_when_no_subscriptions:
                if (!subscriptions.isEmpty()) {
                    return true;
                }
                break;
            case delete_when_subscriptions_caught_up:
                if (hasBacklogs()) {
                    return true;
                }
                break;
        }
        if (TopicName.get(topic).isGlobal()) {
            // no local producers
            return hasLocalProducers();
        } else {
            return currentUsageCount() != 0;
        }
    }

    private boolean hasBacklogs() {
        return subscriptions.values().stream().anyMatch(sub -> sub.getNumberOfEntriesInBacklog(false) > 0);
    }

    @Override
    public void checkGC() {
        if (!isDeleteWhileInactive()) {
            // This topic is not included in GC
            return;
        }
        InactiveTopicDeleteMode deleteMode =
                topicPolicies.getInactiveTopicPolicies().get().getInactiveTopicDeleteMode();
        int maxInactiveDurationInSec = topicPolicies.getInactiveTopicPolicies().get().getMaxInactiveDurationSeconds();
        if (isActive(deleteMode)) {
            lastActive = System.nanoTime();
        } else if (System.nanoTime() - lastActive < TimeUnit.SECONDS.toNanos(maxInactiveDurationInSec)) {
            // Gc interval did not expire yet
            return;
        } else if (shouldTopicBeRetained()) {
            // Topic activity is still within the retention period
            return;
        } else {
            CompletableFuture<Void> replCloseFuture = new CompletableFuture<>();

            if (TopicName.get(topic).isGlobal()) {
                // For global namespace, close repl producers first.
                // Once all repl producers are closed, we can delete the topic,
                // provided no remote producers connected to the broker.
                if (log.isDebugEnabled()) {
                    log.debug("[{}] Global topic inactive for {} seconds, closing repl producers.", topic,
                        maxInactiveDurationInSec);
                }
                closeReplProducersIfNoBacklog().thenRun(() -> {
                    if (hasRemoteProducers()) {
                        if (log.isDebugEnabled()) {
                            log.debug("[{}] Global topic has connected remote producers. Not a candidate for GC",
                                    topic);
                        }
                        replCloseFuture
                                .completeExceptionally(new TopicBusyException("Topic has connected remote producers"));
                    } else {
                        log.info("[{}] Global topic inactive for {} seconds, closed repl producers", topic,
                            maxInactiveDurationInSec);
                        replCloseFuture.complete(null);
                    }
                }).exceptionally(e -> {
                    if (log.isDebugEnabled()) {
                        log.debug("[{}] Global topic has replication backlog. Not a candidate for GC", topic);
                    }
                    replCloseFuture.completeExceptionally(e.getCause());
                    return null;
                });
            } else {
                replCloseFuture.complete(null);
            }

            replCloseFuture.thenCompose(v -> delete(deleteMode == InactiveTopicDeleteMode.delete_when_no_subscriptions,
                deleteMode == InactiveTopicDeleteMode.delete_when_subscriptions_caught_up, true))
                    .thenApply((res) -> tryToDeletePartitionedMetadata())
                    .thenRun(() -> log.info("[{}] Topic deleted successfully due to inactivity", topic))
                    .exceptionally(e -> {
                        if (e.getCause() instanceof TopicBusyException) {
                            // topic became active again
                            if (log.isDebugEnabled()) {
                                log.debug("[{}] Did not delete busy topic: {}", topic, e.getCause().getMessage());
                            }
                        } else {
                            log.warn("[{}] Inactive topic deletion failed", topic, e);
                        }
                        return null;
                    });
        }
    }

    private CompletableFuture<Void> tryToDeletePartitionedMetadata() {
        if (TopicName.get(topic).isPartitioned() && !deletePartitionedTopicMetadataWhileInactive()) {
            return CompletableFuture.completedFuture(null);
        }
        TopicName topicName = TopicName.get(TopicName.get(topic).getPartitionedTopicName());
        PartitionedTopicResources partitionedTopicResources = getBrokerService().pulsar().getPulsarResources()
                .getNamespaceResources()
                .getPartitionedTopicResources();
        return partitionedTopicResources.partitionedTopicExistsAsync(topicName)
                .thenCompose(partitionedTopicExist -> {
                    if (!partitionedTopicExist) {
                        return CompletableFuture.completedFuture(null);
                    } else {
                        return getBrokerService()
                                .fetchPartitionedTopicMetadataAsync(topicName)
                                .thenCompose((metadata -> {
                                    List<CompletableFuture<Boolean>> persistentTopicExists =
                                            new ArrayList<>(metadata.partitions);
                                    for (int i = 0; i < metadata.partitions; i++) {
                                        persistentTopicExists.add(brokerService.getPulsar()
                                                .getPulsarResources().getTopicResources()
                                                .persistentTopicExists(topicName.getPartition(i)));
                                    }
                                    List<CompletableFuture<Boolean>> unmodifiablePersistentTopicExists =
                                            Collections.unmodifiableList(persistentTopicExists);
                                    return FutureUtil.waitForAll(unmodifiablePersistentTopicExists)
                                            .thenCompose(unused -> {
                                                // make sure all sub partitions were deleted after all future complete
                                                Optional<Boolean> anyExistPartition = unmodifiablePersistentTopicExists
                                                        .stream()
                                                        .map(CompletableFuture::join)
                                                        .filter(topicExist -> topicExist)
                                                        .findAny();
                                                if (anyExistPartition.isPresent()) {
                                                    log.error("[{}] Delete topic metadata failed because"
                                                            + " another partition exist.", topicName);
                                                    throw new UnsupportedOperationException(
                                                            String.format("Another partition exists for [%s].",
                                                                    topicName));
                                                } else {
                                                    return partitionedTopicResources
                                                            .deletePartitionedTopicAsync(topicName);
                                                }
                                            });
                                }));
                    }
                });
    }

    @Override
    public void checkInactiveSubscriptions() {
        TopicName name = TopicName.get(topic);
        try {
            Policies policies = brokerService.pulsar().getPulsarResources().getNamespaceResources()
                    .getPolicies(name.getNamespaceObject())
                    .orElseThrow(() -> new MetadataStoreException.NotFoundException());
            final int defaultExpirationTime = brokerService.pulsar().getConfiguration()
                    .getSubscriptionExpirationTimeMinutes();
            final Integer nsExpirationTime = policies.subscription_expiration_time_minutes;
            final long expirationTimeMillis = TimeUnit.MINUTES
                    .toMillis(nsExpirationTime == null ? defaultExpirationTime : nsExpirationTime);
            if (expirationTimeMillis > 0) {
                subscriptions.forEach((subName, sub) -> {
                    if (sub.dispatcher != null && sub.dispatcher.isConsumerConnected() || sub.isReplicated()) {
                        return;
                    }
                    if (System.currentTimeMillis() - sub.cursor.getLastActive() > expirationTimeMillis) {
                        sub.delete().thenAccept(v -> log.info("[{}][{}] The subscription was deleted due to expiration",
                                topic, subName));
                    }
                });
            }
        } catch (Exception e) {
            if (log.isDebugEnabled()) {
                log.debug("[{}] Error getting policies", topic);
            }
        }
    }

    @Override
    public void checkBackloggedCursors() {
        // activate caught up cursors which include consumers
        subscriptions.forEach((subName, subscription) -> {
            if (!subscription.getConsumers().isEmpty()
                && subscription.getCursor().getNumberOfEntries() < backloggedCursorThresholdEntries) {
                subscription.getCursor().setActive();
            } else {
                subscription.getCursor().setInactive();
            }
        });
    }

    public void checkInactiveLedgers() {
        ledger.checkInactiveLedgerAndRollOver();
    }

    @Override
    public void checkDeduplicationSnapshot() {
        messageDeduplication.takeSnapshot();
    }

    /**
     * Check whether the topic should be retained (based on time), even tough there are no producers/consumers and it's
     * marked as inactive.
     */
    private boolean shouldTopicBeRetained() {
        RetentionPolicies retentionPolicies = topicPolicies.getRetentionPolicies().get();
        long retentionTime = TimeUnit.MINUTES.toNanos(retentionPolicies.getRetentionTimeInMinutes());
        // Negative retention time means the topic should be retained indefinitely,
        // because its own data has to be retained
        return retentionTime < 0 || (System.nanoTime() - lastActive) < retentionTime;
    }

    @Override
    public CompletableFuture<Void> onPoliciesUpdate(Policies data) {
        if (log.isDebugEnabled()) {
            log.debug("[{}] isEncryptionRequired changes: {} -> {}", topic, isEncryptionRequired,
                    data.encryption_required);
        }
        if (data.deleted) {
            log.debug("Ignore the update because it has been deleted : {}", data);
            return CompletableFuture.completedFuture(null);
        }

        updateTopicPolicyByNamespacePolicy(data);

        isEncryptionRequired = data.encryption_required;

        isAllowAutoUpdateSchema = data.is_allow_auto_update_schema;

        schemaValidationEnforced = data.schema_validation_enforced;

        //If the topic-level policy already exists, the namespace-level policy cannot override the topic-level policy.
        Optional<TopicPolicies> topicPolicies = getTopicPolicies();

        initializeRateLimiterIfNeeded(Optional.ofNullable(data));

        updatePublishDispatcher();

        this.updateResourceGroupLimiter(Optional.of(data));

        List<CompletableFuture<Void>> producerCheckFutures = new ArrayList<>(producers.size());
        producers.values().forEach(producer -> producerCheckFutures.add(
                producer.checkPermissionsAsync().thenRun(producer::checkEncryption)));

        return FutureUtil.waitForAll(producerCheckFutures).thenCompose((__) -> {
            List<CompletableFuture<Void>> subscriptionCheckFutures = new ArrayList<>((int) subscriptions.size());
            subscriptions.forEach((subName, sub) -> {
                List<CompletableFuture<Void>> consumerCheckFutures = new ArrayList<>(sub.getConsumers().size());
                sub.getConsumers().forEach(consumer -> consumerCheckFutures.add(consumer.checkPermissionsAsync()));
                subscriptionCheckFutures.add(FutureUtil.waitForAll(consumerCheckFutures).thenRun(() -> {
                    Dispatcher dispatcher = sub.getDispatcher();
                    // If the topic-level policy already exists, the namespace-level policy cannot override
                    // the topic-level policy.
                    if (dispatcher != null && (!topicPolicies.isPresent() || !topicPolicies.get()
                            .isSubscriptionDispatchRateSet())) {
                        dispatcher.getRateLimiter()
                                .ifPresent(rateLimiter -> rateLimiter.onPoliciesUpdate(data));
                    }
                }));
            });

            return FutureUtil.waitForAll(subscriptionCheckFutures).thenCompose((___) -> {
                replicators.forEach((name, replicator) ->
                        replicator.getRateLimiter().ifPresent(DispatchRateLimiter::updateDispatchRate)
                );
                checkMessageExpiry();
                CompletableFuture<Void> replicationFuture = checkReplicationAndRetryOnFailure();
                CompletableFuture<Void> dedupFuture = checkDeduplicationStatus();
                CompletableFuture<Void> persistentPoliciesFuture = checkPersistencePolicies();
                // update rate-limiter if policies updated
                dispatchRateLimiter.ifPresent(DispatchRateLimiter::updateDispatchRate);
                if (this.subscribeRateLimiter.isPresent()) {
                    subscribeRateLimiter.get().onSubscribeRateUpdate(getSubscribeRate());
                }

                return CompletableFuture.allOf(replicationFuture, dedupFuture, persistentPoliciesFuture,
                        preCreateSubscriptionForCompactionIfNeeded());
            });
        });
    }

    /**
     *
     * @return Backlog quota for topic
     */
    @Override
    public BacklogQuota getBacklogQuota(BacklogQuotaType backlogQuotaType) {
        return this.topicPolicies.getBackLogQuotaMap().get(backlogQuotaType).get();
    }

    /**
     *
     * @return quota exceeded status for blocking producer creation
     */
    @Override
    public CompletableFuture<Void> checkBacklogQuotaExceeded(String producerName, BacklogQuotaType backlogQuotaType) {
        BacklogQuota backlogQuota = getBacklogQuota(backlogQuotaType);
        if (backlogQuota != null) {
            BacklogQuota.RetentionPolicy retentionPolicy = backlogQuota.getPolicy();
            if ((retentionPolicy == BacklogQuota.RetentionPolicy.producer_request_hold
                    || retentionPolicy == BacklogQuota.RetentionPolicy.producer_exception)) {
                if (backlogQuotaType == BacklogQuotaType.destination_storage && isSizeBacklogExceeded()) {
                    log.info("[{}] Size backlog quota exceeded. Cannot create producer [{}]", this.getName(),
                            producerName);
                    return FutureUtil.failedFuture(new TopicBacklogQuotaExceededException(retentionPolicy));
                }
                if (backlogQuotaType == BacklogQuotaType.message_age) {
                    return checkTimeBacklogExceeded().thenCompose(isExceeded -> {
                        if (isExceeded) {
                            log.info("[{}] Time backlog quota exceeded. Cannot create producer [{}]", this.getName(),
                                    producerName);
                            return FutureUtil.failedFuture(new TopicBacklogQuotaExceededException(retentionPolicy));
                        } else {
                            return CompletableFuture.completedFuture(null);
                        }
                    });
                }
            } else {
                return CompletableFuture.completedFuture(null);
            }
        }
        return CompletableFuture.completedFuture(null);
    }

    /**
     * @return determine if backlog quota enforcement needs to be done for topic based on size limit
     */
    public boolean isSizeBacklogExceeded() {
        long backlogQuotaLimitInBytes = getBacklogQuota(BacklogQuotaType.destination_storage).getLimitSize();
        if (backlogQuotaLimitInBytes < 0) {
            return false;
        }

        // check if backlog exceeded quota
        long storageSize = getBacklogSize();
        if (log.isDebugEnabled()) {
            log.debug("[{}] Storage size = [{}], backlog quota limit [{}]",
                    getName(), storageSize, backlogQuotaLimitInBytes);
        }

        return (storageSize >= backlogQuotaLimitInBytes);
    }

    /**
     * @return determine if backlog quota enforcement needs to be done for topic based on time limit
     */
    public CompletableFuture<Boolean> checkTimeBacklogExceeded() {
        TopicName topicName = TopicName.get(getName());
        int backlogQuotaLimitInSecond = getBacklogQuota(BacklogQuotaType.message_age).getLimitTime();

        // If backlog quota by time is not set and we have no durable cursor.
        if (backlogQuotaLimitInSecond <= 0
                || ((ManagedCursorContainer) ledger.getCursors()).getSlowestReaderPosition() == null) {
            return CompletableFuture.completedFuture(false);
        }

        if (brokerService.pulsar().getConfiguration().isPreciseTimeBasedBacklogQuotaCheck()) {
            CompletableFuture<Boolean> future = new CompletableFuture<>();
            // Check if first unconsumed message(first message after mark delete position)
            // for slowest cursor's has expired.
            PositionImpl position = ((ManagedLedgerImpl) ledger).getNextValidPosition(((ManagedCursorContainer)
                    ledger.getCursors()).getSlowestReaderPosition());
            ((ManagedLedgerImpl) ledger).asyncReadEntry(position,
                    new AsyncCallbacks.ReadEntryCallback() {
                        @Override
                        public void readEntryComplete(Entry entry, Object ctx) {
                            try {
                                long entryTimestamp = Commands.getEntryTimestamp(entry.getDataBuffer());
                                boolean expired = MessageImpl.isEntryExpired(backlogQuotaLimitInSecond, entryTimestamp);
                                if (expired && log.isDebugEnabled()) {
                                    log.debug("Time based backlog quota exceeded, oldest entry in cursor {}'s backlog"
                                    + "exceeded quota {}", ((ManagedLedgerImpl) ledger).getSlowestConsumer().getName(),
                                            backlogQuotaLimitInSecond);
                                }
                                future.complete(expired);
                            } catch (Exception e) {
                                log.error("[{}][{}] Error deserializing message for backlog check", topicName, e);
                                future.complete(false);
                            } finally {
                                entry.release();
                            }
                        }

                        @Override
                        public void readEntryFailed(ManagedLedgerException exception, Object ctx) {
                            log.error("[{}][{}] Error reading entry for precise time based  backlog check",
                                    topicName, exception);
                            future.complete(false);
                        }
                    }, null);
            return future;
        } else {
            Long ledgerId = ((ManagedCursorContainer) ledger.getCursors()).getSlowestReaderPosition().getLedgerId();
            try {
                org.apache.bookkeeper.mledger.proto.MLDataFormats.ManagedLedgerInfo.LedgerInfo
                        ledgerInfo = ledger.getLedgerInfo(ledgerId).get();
                if (ledgerInfo != null && ledgerInfo.hasTimestamp() && ledgerInfo.getTimestamp() > 0
                        && ((ManagedLedgerImpl) ledger).getClock().millis() - ledgerInfo.getTimestamp()
                        > backlogQuotaLimitInSecond * 1000) {
                    if (log.isDebugEnabled()) {
                        log.debug("Time based backlog quota exceeded, quota {}, age of ledger "
                                        + "slowest cursor currently on {}", backlogQuotaLimitInSecond * 1000,
                                ((ManagedLedgerImpl) ledger).getClock().millis() - ledgerInfo.getTimestamp());
                    }
                    return CompletableFuture.completedFuture(true);
                } else {
                    return CompletableFuture.completedFuture(false);
                }
            } catch (Exception e) {
                log.error("[{}][{}] Error reading entry for precise time based backlog check", topicName, e);
                return CompletableFuture.completedFuture(false);
            }
        }
    }

    @Override
    public boolean isReplicated() {
        return !replicators.isEmpty();
    }

    public CompletableFuture<MessageId> terminate() {
        CompletableFuture<MessageId> future = new CompletableFuture<>();
        ledger.asyncTerminate(new TerminateCallback() {
            @Override
            public void terminateComplete(Position lastCommittedPosition, Object ctx) {
                producers.values().forEach(Producer::disconnect);
                subscriptions.forEach((name, sub) -> sub.topicTerminated());

                PositionImpl lastPosition = (PositionImpl) lastCommittedPosition;
                MessageId messageId = new MessageIdImpl(lastPosition.getLedgerId(), lastPosition.getEntryId(), -1);

                log.info("[{}] Topic terminated at {}", getName(), messageId);
                future.complete(messageId);
            }

            @Override
            public void terminateFailed(ManagedLedgerException exception, Object ctx) {
                future.completeExceptionally(exception);
            }
        }, null);

        return future;
    }

    public boolean isOldestMessageExpired(ManagedCursor cursor, int messageTTLInSeconds) {
        Entry entry = null;
        boolean isOldestMessageExpired = false;
        try {
            entry = cursor.getNthEntry(1, IndividualDeletedEntries.Include);
            if (entry != null) {
                long entryTimestamp = Commands.getEntryTimestamp(entry.getDataBuffer());
                isOldestMessageExpired = MessageImpl.isEntryExpired(
                        (int) (messageTTLInSeconds * MESSAGE_EXPIRY_THRESHOLD), entryTimestamp);
            }
        } catch (Exception e) {
            log.warn("[{}] Error while getting the oldest message", topic, e);
        } finally {
            if (entry != null) {
                entry.release();
            }
        }

        return isOldestMessageExpired;
    }

    /**
     * Clears backlog for all cursors in the topic.
     *
     * @return
     */
    public CompletableFuture<Void> clearBacklog() {
        log.info("[{}] Clearing backlog on all cursors in the topic.", topic);
        List<CompletableFuture<Void>> futures = Lists.newArrayList();
        List<String> cursors = getSubscriptions().keys();
        cursors.addAll(getReplicators().keys());
        for (String cursor : cursors) {
            futures.add(clearBacklog(cursor));
        }
        return FutureUtil.waitForAll(futures);
    }

    /**
     * Clears backlog for a given cursor in the topic.
     * <p>
     * Note: For a replication cursor, just provide the remote cluster name
     * </p>
     *
     * @param cursorName
     * @return
     */
    public CompletableFuture<Void> clearBacklog(String cursorName) {
        log.info("[{}] Clearing backlog for cursor {} in the topic.", topic, cursorName);
        PersistentSubscription sub = getSubscription(cursorName);
        if (sub != null) {
            return sub.clearBacklog();
        }

        PersistentReplicator repl = (PersistentReplicator) getPersistentReplicator(cursorName);
        if (repl != null) {
            return repl.clearBacklog();
        }

        return FutureUtil.failedFuture(new BrokerServiceException("Cursor not found"));
    }

    @Override
    public Optional<DispatchRateLimiter> getDispatchRateLimiter() {
        return this.dispatchRateLimiter;
    }

    @Override
    public Optional<DispatchRateLimiter> getBrokerDispatchRateLimiter() {
        return Optional.ofNullable(this.brokerService.getBrokerDispatchRateLimiter());
    }

    public Optional<SubscribeRateLimiter> getSubscribeRateLimiter() {
        return this.subscribeRateLimiter;
    }

    public long getLastPublishedSequenceId(String producerName) {
        return messageDeduplication.getLastPublishedSequenceId(producerName);
    }

    @Override
    public Position getLastPosition() {
        return ledger.getLastConfirmedEntry();
    }

    @Override
    public CompletableFuture<MessageId> getLastMessageId() {
        CompletableFuture<MessageId> completableFuture = new CompletableFuture<>();
        PositionImpl position = (PositionImpl) ledger.getLastConfirmedEntry();
        String name = getName();
        int partitionIndex = TopicName.getPartitionIndex(name);
        if (log.isDebugEnabled()) {
            log.debug("getLastMessageId {}, partitionIndex{}, position {}", name, partitionIndex, position);
        }
        if (position.getEntryId() == -1) {
            completableFuture
                    .complete(new MessageIdImpl(position.getLedgerId(), position.getEntryId(), partitionIndex));
            return completableFuture;
        }
        ManagedLedgerImpl ledgerImpl = (ManagedLedgerImpl) ledger;
        if (!ledgerImpl.ledgerExists(position.getLedgerId())) {
            completableFuture
                    .complete(MessageId.earliest);
            return completableFuture;
        }
        ledgerImpl.asyncReadEntry(position, new AsyncCallbacks.ReadEntryCallback() {
            @Override
            public void readEntryComplete(Entry entry, Object ctx) {
                try {
                    MessageMetadata metadata = Commands.parseMessageMetadata(entry.getDataBuffer());
                    if (metadata.hasNumMessagesInBatch()) {
                        completableFuture.complete(new BatchMessageIdImpl(position.getLedgerId(), position.getEntryId(),
                                partitionIndex, metadata.getNumMessagesInBatch() - 1));
                    } else {
                        completableFuture
                                .complete(new MessageIdImpl(position.getLedgerId(), position.getEntryId(),
                                        partitionIndex));
                    }
                } finally {
                    entry.release();
                }
            }

            @Override
            public void readEntryFailed(ManagedLedgerException exception, Object ctx) {
                completableFuture.completeExceptionally(exception);
            }
        }, null);
        return completableFuture;
    }

    public synchronized void triggerCompaction()
            throws PulsarServerException, AlreadyRunningException {
        if (currentCompaction.isDone()) {
            currentCompaction = brokerService.pulsar().getCompactor().compact(topic);
        } else {
            throw new AlreadyRunningException("Compaction already in progress");
        }
    }

    public synchronized LongRunningProcessStatus compactionStatus() {
        final CompletableFuture<Long> current;
        synchronized (this) {
            current = currentCompaction;
        }
        if (!current.isDone()) {
            return LongRunningProcessStatus.forStatus(LongRunningProcessStatus.Status.RUNNING);
        } else {
            try {
                if (current.join() == COMPACTION_NEVER_RUN) {
                    return LongRunningProcessStatus.forStatus(LongRunningProcessStatus.Status.NOT_RUN);
                } else {
                    return LongRunningProcessStatus.forStatus(LongRunningProcessStatus.Status.SUCCESS);
                }
            } catch (CancellationException | CompletionException e) {
                return LongRunningProcessStatus.forError(e.getMessage());
            }
        }
    }

    public synchronized void triggerOffload(MessageIdImpl messageId) throws AlreadyRunningException {
        if (currentOffload.isDone()) {
            CompletableFuture<MessageIdImpl> promise = currentOffload = new CompletableFuture<>();
            log.info("[{}] Starting offload operation at messageId {}", topic, messageId);
            getManagedLedger().asyncOffloadPrefix(
                    PositionImpl.get(messageId.getLedgerId(), messageId.getEntryId()),
                    new OffloadCallback() {
                        @Override
                        public void offloadComplete(Position pos, Object ctx) {
                            PositionImpl impl = (PositionImpl) pos;
                            log.info("[{}] Completed successfully offload operation at messageId {}", topic, messageId);
                            promise.complete(new MessageIdImpl(impl.getLedgerId(), impl.getEntryId(), -1));
                        }

                        @Override
                        public void offloadFailed(ManagedLedgerException exception, Object ctx) {
                            log.warn("[{}] Failed offload operation at messageId {}", topic, messageId, exception);
                            promise.completeExceptionally(exception);
                        }
                    }, null);
        } else {
            throw new AlreadyRunningException("Offload already in progress");
        }
    }

    public synchronized OffloadProcessStatus offloadStatus() {
        if (!currentOffload.isDone()) {
            return OffloadProcessStatus.forStatus(LongRunningProcessStatus.Status.RUNNING);
        } else {
            try {
                if (currentOffload.join() == MessageId.earliest) {
                    return OffloadProcessStatus.forStatus(LongRunningProcessStatus.Status.NOT_RUN);
                } else {
                    return OffloadProcessStatus.forSuccess(currentOffload.join());
                }
            } catch (CancellationException | CompletionException e) {
                log.warn("Failed to offload", e.getCause());
                return OffloadProcessStatus.forError(e.getMessage());
            }
        }
    }

    private static final Logger log = LoggerFactory.getLogger(PersistentTopic.class);

    @Override
    public CompletableFuture<Void> addSchemaIfIdleOrCheckCompatible(SchemaData schema) {
        return hasSchema()
            .thenCompose((hasSchema) -> {
                int numActiveConsumers = subscriptions.values().stream()
                        .mapToInt(subscription -> subscription.getConsumers().size())
                        .sum();
                if (hasSchema
                        || (!producers.isEmpty())
                        || (numActiveConsumers != 0)
                        || (ledger.getTotalSize() != 0)) {
                    return checkSchemaCompatibleForConsumer(schema);
                } else {
                    return addSchema(schema).thenCompose(schemaVersion ->
                            CompletableFuture.completedFuture(null));
                }
            });
    }

    public synchronized void checkReplicatedSubscriptionControllerState() {
        AtomicBoolean shouldBeEnabled = new AtomicBoolean(false);
        subscriptions.forEach((name, subscription) -> {
            if (subscription.isReplicated()) {
                shouldBeEnabled.set(true);
            }
        });

        if (!shouldBeEnabled.get()) {
            log.info("[{}] There are no replicated subscriptions on the topic", topic);
        }

        checkReplicatedSubscriptionControllerState(shouldBeEnabled.get());
    }

    private synchronized void checkReplicatedSubscriptionControllerState(boolean shouldBeEnabled) {
        boolean isCurrentlyEnabled = replicatedSubscriptionsController.isPresent();
        boolean isEnableReplicatedSubscriptions =
                brokerService.pulsar().getConfiguration().isEnableReplicatedSubscriptions();

        if (shouldBeEnabled && !isCurrentlyEnabled && isEnableReplicatedSubscriptions) {
            log.info("[{}] Enabling replicated subscriptions controller", topic);
            replicatedSubscriptionsController = Optional.of(new ReplicatedSubscriptionsController(this,
                    brokerService.pulsar().getConfiguration().getClusterName()));
        } else if (isCurrentlyEnabled && !shouldBeEnabled || !isEnableReplicatedSubscriptions) {
            log.info("[{}] Disabled replicated subscriptions controller", topic);
            replicatedSubscriptionsController.ifPresent(ReplicatedSubscriptionsController::close);
            replicatedSubscriptionsController = Optional.empty();
        }
    }

    void receivedReplicatedSubscriptionMarker(Position position, int markerType, ByteBuf payload) {
        ReplicatedSubscriptionsController ctrl = replicatedSubscriptionsController.orElse(null);
        if (ctrl == null) {
            // Force to start the replication controller
            checkReplicatedSubscriptionControllerState(true /* shouldBeEnabled */);
            ctrl = replicatedSubscriptionsController.get();
        }

        ctrl.receivedReplicatedSubscriptionMarker(position, markerType, payload);
     }

    public Optional<ReplicatedSubscriptionsController> getReplicatedSubscriptionController() {
        return replicatedSubscriptionsController;
    }

    public CompactedTopic getCompactedTopic() {
        return compactedTopic;
    }

    @Override
    public boolean isSystemTopic() {
        return false;
    }

    @Override
    public boolean isPersistent() {
        return true;
    }

    private synchronized void fence() {
        isFenced = true;
        ScheduledFuture<?> monitoringTask = this.fencedTopicMonitoringTask;
        if (monitoringTask == null || monitoringTask.isDone()) {
            final int timeout = brokerService.pulsar().getConfiguration().getTopicFencingTimeoutSeconds();
            if (timeout > 0) {
                this.fencedTopicMonitoringTask = brokerService.executor().schedule(this::closeFencedTopicForcefully,
                        timeout, TimeUnit.SECONDS);
            }
        }
    }

    private synchronized void unfence() {
        isFenced = false;
        ScheduledFuture<?> monitoringTask = this.fencedTopicMonitoringTask;
        if (monitoringTask != null && !monitoringTask.isDone()) {
            monitoringTask.cancel(false);
        }
    }

    private void closeFencedTopicForcefully() {
        if (isFenced) {
            final int timeout = brokerService.pulsar().getConfiguration().getTopicFencingTimeoutSeconds();
            if (isClosingOrDeleting) {
                log.warn("[{}] Topic remained fenced for {} seconds and is already closed (pendingWriteOps: {})", topic,
                        timeout, pendingWriteOps.get());
            } else {
                log.error("[{}] Topic remained fenced for {} seconds, so close it (pendingWriteOps: {})", topic,
                        timeout, pendingWriteOps.get());
                close();
            }
        }
    }

    private void fenceTopicToCloseOrDelete() {
        isClosingOrDeleting = true;
        isFenced = true;
    }

    private void unfenceTopicToResume() {
        isFenced = false;
        isClosingOrDeleting = false;
    }

    @Override
    public void publishTxnMessage(TxnID txnID, ByteBuf headersAndPayload, PublishContext publishContext) {
        pendingWriteOps.incrementAndGet();
        // in order to avoid the opAddEntry retain

        // in order to promise the publish txn message orderly, we should change the transactionCompletableFuture

        if (isFenced) {
            publishContext.completed(new TopicFencedException("fenced"), -1, -1);
            decrementPendingWriteOpsAndCheck();
            return;
        }
        if (isExceedMaximumMessageSize(headersAndPayload.readableBytes(), publishContext)) {
            publishContext.completed(new NotAllowedException("Exceed maximum message size")
                    , -1, -1);
            decrementPendingWriteOpsAndCheck();
            return;
        }

        MessageDeduplication.MessageDupStatus status =
                messageDeduplication.isDuplicate(publishContext, headersAndPayload);
        switch (status) {
            case NotDup:
                transactionBuffer.appendBufferToTxn(txnID, publishContext.getSequenceId(), headersAndPayload)
                        .thenAccept(position -> {
                            // Message has been successfully persisted
                            messageDeduplication.recordMessagePersisted(publishContext,
                                    (PositionImpl) position);
                            publishContext.completed(null, ((PositionImpl) position).getLedgerId(),
                                    ((PositionImpl) position).getEntryId());

                            decrementPendingWriteOpsAndCheck();
                        })
                        .exceptionally(throwable -> {
                            throwable = throwable.getCause();
                            if (!(throwable instanceof ManagedLedgerException)) {
                                throwable = new ManagedLedgerException(throwable);
                            }
                            addFailed((ManagedLedgerException) throwable, publishContext);
                            return null;
                        });
                break;
            case Dup:
                // Immediately acknowledge duplicated message
                publishContext.completed(null, -1, -1);
                decrementPendingWriteOpsAndCheck();
                break;
            default:
                publishContext.completed(new MessageDeduplication.MessageDupUnknownException(), -1, -1);
                decrementPendingWriteOpsAndCheck();

        }

    }

    @Override
    public CompletableFuture<Void> endTxn(TxnID txnID, int txnAction, long lowWaterMark) {
        if (TxnAction.COMMIT_VALUE == txnAction) {
            return transactionBuffer.commitTxn(txnID, lowWaterMark);
        } else if (TxnAction.ABORT_VALUE == txnAction) {
            return transactionBuffer.abortTxn(txnID, lowWaterMark);
        } else {
            return FutureUtil.failedFuture(new NotAllowedException("Unsupported txnAction " + txnAction));
        }
    }

    @Override
    public CompletableFuture<Void> truncate() {
        return ledger.asyncTruncate();
    }

    public long getDelayedDeliveryTickTimeMillis() {
        return topicPolicies.getDelayedDeliveryTickTimeMillis().get();
    }

    public boolean isDelayedDeliveryEnabled() {
        return topicPolicies.getDelayedDeliveryEnabled().get();
    }

    public int getMaxUnackedMessagesOnSubscription() {
        return topicPolicies.getMaxUnackedMessagesOnSubscription().get();
    }

    @Override
    public void onUpdate(TopicPolicies policies) {
        if (log.isDebugEnabled()) {
            log.debug("[{}] update topic policy: {}", topic, policies);
        }
        if (policies == null) {
            return;
        }
        updateTopicPolicy(policies);

        Optional<Policies> namespacePolicies = getNamespacePolicies();
        initializeTopicDispatchRateLimiterIfNeeded(policies);

        dispatchRateLimiter.ifPresent(DispatchRateLimiter::updateDispatchRate);

        List<CompletableFuture<Void>> consumerCheckFutures = new ArrayList<>();
        subscriptions.forEach((subName, sub) -> sub.getConsumers().forEach(consumer -> {
            consumerCheckFutures.add(consumer.checkPermissionsAsync().thenRun(() -> {
                Dispatcher dispatcher = sub.getDispatcher();
                if (dispatcher != null) {
                    dispatcher.updateRateLimiter();
                }
            }));
        }));

        FutureUtil.waitForAll(consumerCheckFutures).thenRun(() -> {
            updatePublishDispatcher();
            initializeTopicSubscribeRateLimiterIfNeeded(Optional.ofNullable(policies));
            if (this.subscribeRateLimiter.isPresent()) {
                subscribeRateLimiter.ifPresent(subscribeRateLimiter ->
                        subscribeRateLimiter.onSubscribeRateUpdate(getSubscribeRate()));
            }
            replicators.forEach((name, replicator) -> replicator.getRateLimiter()
                    .ifPresent(DispatchRateLimiter::updateDispatchRate));

            checkDeduplicationStatus();

            preCreateSubscriptionForCompactionIfNeeded();

            // update managed ledger config
            checkPersistencePolicies();
        }).exceptionally(e -> {
            Throwable t = e instanceof CompletionException ? e.getCause() : e;
            log.error("[{}] update topic policy error: {}", topic, t.getMessage(), t);
            return null;
        });
    }

    private Optional<Policies> getNamespacePolicies() {
        return DispatchRateLimiter.getPolicies(brokerService, topic);
    }

    private void initializeTopicDispatchRateLimiterIfNeeded(TopicPolicies policies) {
        synchronized (dispatchRateLimiter) {
            if (!dispatchRateLimiter.isPresent() && policies.getDispatchRate() != null) {
                this.dispatchRateLimiter = Optional.of(new DispatchRateLimiter(this, Type.TOPIC));
            }
        }
    }

    private void initializeTopicSubscribeRateLimiterIfNeeded(Optional<TopicPolicies> policies) {
        if (!policies.isPresent()) {
            return;
        }
        synchronized (subscribeRateLimiter) {
            if (!subscribeRateLimiter.isPresent()
                    && policies.get().getSubscribeRate() != null
                    && policies.get().getSubscribeRate().subscribeThrottlingRatePerConsumer > 0) {
                this.subscribeRateLimiter = Optional.of(new SubscribeRateLimiter(this));
            } else if (!policies.get().isSubscribeRateSet()
                    || policies.get().getSubscribeRate().subscribeThrottlingRatePerConsumer <= 0) {
                this.subscribeRateLimiter = Optional.empty();
            }
        }
    }

    protected CompletableFuture<Void> initTopicPolicy() {
        if (brokerService.pulsar().getConfig().isSystemTopicEnabled()
                && brokerService.pulsar().getConfig().isTopicLevelPoliciesEnabled()) {
            return CompletableFuture.completedFuture(null).thenRunAsync(() -> onUpdate(
                            brokerService.getPulsar().getTopicPoliciesService()
                                    .getTopicPoliciesIfExists(TopicName.getPartitionedTopicName(topic))),
                    brokerService.getTopicOrderedExecutor());
        }
        return CompletableFuture.completedFuture(null);
    }

    @VisibleForTesting
    public MessageDeduplication getMessageDeduplication() {
        return messageDeduplication;
    }

    private boolean checkMaxSubscriptionsPerTopicExceed(String subscriptionName) {
        //Existing subscriptions are not affected
        if (StringUtils.isNotEmpty(subscriptionName) && getSubscription(subscriptionName) != null) {
            return false;
        }

        Integer maxSubsPerTopic  = topicPolicies.getMaxSubscriptionsPerTopic().get();

        if (maxSubsPerTopic != null && maxSubsPerTopic > 0) {
            return subscriptions != null && subscriptions.size() >= maxSubsPerTopic;
        }

        return false;
    }

    public boolean checkSubscriptionTypesEnable(SubType subType) {
        EnumSet<SubType> subTypesEnabled = topicPolicies.getSubscriptionTypesEnabled().get();
        return subTypesEnabled != null && subTypesEnabled.contains(subType);
    }

    public TransactionBufferStats getTransactionBufferStats() {
        return this.transactionBuffer.getStats();
    }

    public TransactionPendingAckStats getTransactionPendingAckStats(String subName) {
        return this.subscriptions.get(subName).getTransactionPendingAckStats();
    }

    public PositionImpl getMaxReadPosition() {
        return this.transactionBuffer.getMaxReadPosition();
    }

    public boolean isTxnAborted(TxnID txnID) {
        return this.transactionBuffer.isTxnAborted(txnID);
    }

    public TransactionInBufferStats getTransactionInBufferStats(TxnID txnID) {
        return this.transactionBuffer.getTransactionInBufferStats(txnID);
    }

    @Override
    protected boolean isTerminated() {
        return ledger.isTerminated();
    }

    public TransactionInPendingAckStats getTransactionInPendingAckStats(TxnID txnID, String subName) {
        return this.subscriptions.get(subName).getTransactionInPendingAckStats(txnID);
    }

    public CompletableFuture<ManagedLedger> getPendingAckManagedLedger(String subName) {
        PersistentSubscription subscription = subscriptions.get(subName);
        if (subscription == null) {
            return FutureUtil.failedFuture(new SubscriptionNotFoundException((topic
                    + " not found subscription : " + subName)));
        }
        return subscription.getPendingAckManageLedger();
    }

    public long getLastDataMessagePublishedTimestamp() {
        return lastDataMessagePublishedTimestamp;
    }
}<|MERGE_RESOLUTION|>--- conflicted
+++ resolved
@@ -296,10 +296,7 @@
     @Override
     public CompletableFuture<Void> initialize() {
         List<CompletableFuture<Void>> futures = new ArrayList<>();
-<<<<<<< HEAD
-=======
         futures.add(initTopicPolicy());
->>>>>>> 3a12044a
         for (ManagedCursor cursor : ledger.getCursors()) {
             if (cursor.getName().startsWith(replicatorPrefix)) {
                 String localCluster = brokerService.pulsar().getConfiguration().getClusterName();
@@ -1532,11 +1529,7 @@
                         .thenApply(clusterData ->
                                 brokerService.getReplicationClient(remoteCluster, clusterData)))
                 .thenAccept(replicationClient -> {
-<<<<<<< HEAD
-                    replicators.computeIfAbsent(remoteCluster, r -> {
-=======
                     Replicator replicator = replicators.computeIfAbsent(remoteCluster, r -> {
->>>>>>> 3a12044a
                         try {
                             return new PersistentReplicator(PersistentTopic.this, cursor, localCluster,
                                     remoteCluster, brokerService, (PulsarClientImpl) replicationClient);
@@ -1547,13 +1540,8 @@
                     });
 
                     // clean up replicator if startup is failed
-<<<<<<< HEAD
-                    if (replicators.containsKey(remoteCluster) && replicators.get(remoteCluster) == null) {
-                        replicators.remove(remoteCluster);
-=======
                     if (replicator == null) {
                         replicators.removeNullValue(remoteCluster);
->>>>>>> 3a12044a
                     }
                 });
     }
