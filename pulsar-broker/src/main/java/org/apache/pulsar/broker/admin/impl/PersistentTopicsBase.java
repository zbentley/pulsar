--- conflicted
+++ resolved
@@ -167,11 +167,6 @@
         }
 
         try {
-<<<<<<< HEAD
-            return topicResources().listPersistentTopicsAsync(namespaceName).thenApply(topics ->
-                    topics.stream().filter(topic ->
-                            !isTransactionInternalName(TopicName.get(topic))).collect(Collectors.toList())).join();
-=======
             List<String> topics = topicResources().listPersistentTopicsAsync(namespaceName).join();
             return topics.stream().filter(topic -> {
                 if (isTransactionInternalName(TopicName.get(topic))) {
@@ -184,7 +179,6 @@
                 }
                 return true;
             }).collect(Collectors.toList());
->>>>>>> 3a12044a
         } catch (Exception e) {
             log.error("[{}] Failed to get topics list for namespace {}", clientAppId(), namespaceName, e);
             throw new RestException(e);
@@ -2135,33 +2129,6 @@
         if (topicName.isGlobal()) {
             ret = validateGlobalNamespaceOwnershipAsync(namespaceName);
         } else {
-<<<<<<< HEAD
-            boolean allowAutoTopicCreation = pulsar().getBrokerService().isAllowAutoTopicCreation(topicName);
-            getPartitionedTopicMetadataAsync(topicName,
-                    authoritative, allowAutoTopicCreation).thenAccept(partitionMetadata -> {
-                final int numPartitions = partitionMetadata.partitions;
-                if (numPartitions > 0) {
-                    final CompletableFuture<Void> future = new CompletableFuture<>();
-                    final AtomicInteger count = new AtomicInteger(numPartitions);
-                    final AtomicInteger failureCount = new AtomicInteger(0);
-                    final AtomicReference<Throwable> partitionException = new AtomicReference<>();
-
-                    // Create the subscription on each partition
-                    for (int i = 0; i < numPartitions; i++) {
-                        TopicName topicNamePartition = topicName.getPartition(i);
-                        try {
-                            pulsar().getAdminClient().topics()
-                                    .createSubscriptionAsync(topicNamePartition.toString(),
-                                            subscriptionName, targetMessageId)
-                                    .handle((r, ex) -> {
-                                        if (ex != null) {
-                                            // fail the operation on unknown exception or
-                                            // if all the partitioned failed due to
-                                            // subscription-already-exist
-                                            if (failureCount.incrementAndGet() == numPartitions
-                                                    || !(ex instanceof PulsarAdminException.ConflictException)) {
-                                                partitionException.set(ex);
-=======
             ret = CompletableFuture.completedFuture(null);
         }
         ret.thenAccept(__ -> {
@@ -2199,7 +2166,6 @@
                                                         || !(ex instanceof PulsarAdminException.ConflictException)) {
                                                     partitionException.set(ex);
                                                 }
->>>>>>> 3a12044a
                                             }
 
                                             if (count.decrementAndGet() == 0) {
@@ -3981,15 +3947,9 @@
             throw e;
         } catch (Exception e) {
             if (e.getCause() instanceof NotAllowedException) {
-<<<<<<< HEAD
-                throw new RestException(Status.CONFLICT, e.getCause());
-            }
-            throw new RestException(e.getCause());
-=======
                 throw new RestException(Status.BAD_REQUEST, e.getCause());
             }
             throw new RestException(e.getCause() == null ? e : e.getCause());
->>>>>>> 3a12044a
         }
     }
 
