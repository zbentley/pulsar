/**
 * Licensed to the Apache Software Foundation (ASF) under one
 * or more contributor license agreements.  See the NOTICE file
 * distributed with this work for additional information
 * regarding copyright ownership.  The ASF licenses this file
 * to you under the Apache License, Version 2.0 (the
 * "License"); you may not use this file except in compliance
 * with the License.  You may obtain a copy of the License at
 *
 *   http://www.apache.org/licenses/LICENSE-2.0
 *
 * Unless required by applicable law or agreed to in writing,
 * software distributed under the License is distributed on an
 * "AS IS" BASIS, WITHOUT WARRANTIES OR CONDITIONS OF ANY
 * KIND, either express or implied.  See the License for the
 * specific language governing permissions and limitations
 * under the License.
 */
package org.apache.pulsar.client.api;

import static org.apache.commons.lang3.StringUtils.isNotBlank;
import static org.mockito.Mockito.spy;
import static org.testng.Assert.assertEquals;
import static org.testng.Assert.assertNotNull;
<<<<<<< HEAD
=======
import static org.testng.Assert.assertNull;
>>>>>>> 3a12044a
import static org.testng.Assert.assertTrue;
import static org.testng.Assert.fail;
import com.google.common.collect.Lists;
import com.google.common.collect.Maps;
import com.google.common.collect.Sets;
import java.io.IOException;
import java.util.Collections;
import java.util.HashSet;
import java.util.List;
import java.util.Map;
import java.util.Set;
import java.util.TreeMap;
import java.util.concurrent.CompletableFuture;
import java.util.concurrent.ExecutionException;
import java.util.concurrent.TimeUnit;
import javax.naming.AuthenticationException;
import lombok.Cleanup;
import org.apache.pulsar.broker.PulsarServerException;
import org.apache.pulsar.broker.ServiceConfiguration;
import org.apache.pulsar.broker.authentication.AuthenticationDataCommand;
import org.apache.pulsar.broker.authentication.AuthenticationDataSource;
import org.apache.pulsar.broker.authentication.AuthenticationProvider;
import org.apache.pulsar.broker.authorization.AuthorizationProvider;
import org.apache.pulsar.broker.authorization.AuthorizationService;
import org.apache.pulsar.broker.authorization.PulsarAuthorizationProvider;
import org.apache.pulsar.broker.resources.PulsarResources;
import org.apache.pulsar.client.admin.PulsarAdmin;
import org.apache.pulsar.client.impl.MessageIdImpl;
import org.apache.pulsar.client.impl.ProducerBuilderImpl;
import org.apache.pulsar.common.naming.NamespaceName;
import org.apache.pulsar.common.naming.TopicName;
import org.apache.pulsar.common.policies.data.AuthAction;
import org.apache.pulsar.common.policies.data.ClusterData;
import org.apache.pulsar.common.policies.data.NamespaceOperation;
import org.apache.pulsar.common.policies.data.PersistentTopicInternalStats;
<<<<<<< HEAD
=======
import org.apache.pulsar.common.policies.data.SchemaCompatibilityStrategy;
>>>>>>> 3a12044a
import org.apache.pulsar.common.policies.data.TenantInfo;
import org.apache.pulsar.common.policies.data.TenantInfoImpl;
import org.apache.pulsar.common.policies.data.TenantOperation;
import org.apache.pulsar.common.policies.data.TopicOperation;
import org.apache.pulsar.common.util.RestException;
import org.apache.pulsar.packages.management.core.MockedPackagesStorageProvider;
import org.awaitility.Awaitility;
import org.slf4j.Logger;
import org.slf4j.LoggerFactory;
import org.testng.Assert;
import org.testng.annotations.AfterMethod;
import org.testng.annotations.Test;

@Test(groups = "broker-api")
public class AuthorizationProducerConsumerTest extends ProducerConsumerBase {
    private static final Logger log = LoggerFactory.getLogger(AuthorizationProducerConsumerTest.class);

    private static final String clientRole = "plugbleRole";
    private static final Set<String> clientAuthProviderSupportedRoles = Sets.newHashSet(clientRole);

    protected void setup() throws Exception {

        conf.setAuthenticationEnabled(true);
        conf.setAuthorizationEnabled(true);

        Set<String> superUserRoles = new HashSet<>();
        superUserRoles.add("superUser");
        conf.setSuperUserRoles(superUserRoles);

        Set<String> providers = new HashSet<>();
        providers.add(TestAuthenticationProvider.class.getName());
        conf.setAuthenticationProviders(providers);

        conf.setClusterName("test");

        super.init();
    }

    @AfterMethod(alwaysRun = true)
    @Override
    protected void cleanup() throws Exception {
        super.internalCleanup();
    }

    /**
     * It verifies plugable authorization service
     *
     * <pre>
     * 1. Client passes correct authorization plugin-name + correct auth role: SUCCESS
     * 2. Client passes correct authorization plugin-name + incorrect auth-role: FAIL
     * 3. Client passes incorrect authorization plugin-name + correct auth-role: FAIL
     * </pre>
     *
     * @throws Exception
     */
    @Test
    public void testProducerAndConsumerAuthorization() throws Exception {
        log.info("-- Starting {} test --", methodName);

        conf.setAuthorizationProvider(TestAuthorizationProvider.class.getName());
        setup();

        Authentication adminAuthentication = new ClientAuthentication("superUser");

        @Cleanup
        PulsarAdmin admin = spy(
                PulsarAdmin.builder().serviceHttpUrl(brokerUrl.toString()).authentication(adminAuthentication).build());

        String lookupUrl = pulsar.getBrokerServiceUrl();

        Authentication authentication = new ClientAuthentication(clientRole);
        Authentication authenticationInvalidRole = new ClientAuthentication("test-role");

        @Cleanup
        PulsarClient pulsarClient = PulsarClient.builder().serviceUrl(lookupUrl).authentication(authentication)
                .operationTimeout(1000, TimeUnit.MILLISECONDS).build();

        @Cleanup
        PulsarClient pulsarClientInvalidRole = PulsarClient.builder().serviceUrl(lookupUrl)
                .operationTimeout(1000, TimeUnit.MILLISECONDS)
                .authentication(authenticationInvalidRole).build();

        admin.clusters().createCluster("test", ClusterData.builder().serviceUrl(brokerUrl.toString()).build());

        admin.tenants().createTenant("my-property",
                new TenantInfoImpl(Sets.newHashSet("appid1", "appid2"), Sets.newHashSet("test")));
        admin.namespaces().createNamespace("my-property/my-ns", Sets.newHashSet("test"));

        // (1) Valid Producer and consumer creation
        Consumer<byte[]> consumer = pulsarClient.newConsumer().topic("persistent://my-property/my-ns/my-topic")
                .subscriptionName("my-subscriber-name").subscribe();
        Producer<byte[]> producer = pulsarClient.newProducer().topic("persistent://my-property/my-ns/my-topic")
                .create();
        consumer.close();
        producer.close();

        // (2) InValid user auth-role will be rejected by authorization service
        try {
            consumer = pulsarClientInvalidRole.newConsumer().topic("persistent://my-property/my-ns/my-topic")
                    .subscriptionName("my-subscriber-name").subscribe();
            Assert.fail("should have failed with authorization error");
        } catch (PulsarClientException.AuthorizationException pa) {
            // Ok
        }
        try {
            producer = pulsarClientInvalidRole.newProducer().topic("persistent://my-property/my-ns/my-topic")
                    .create();
            Assert.fail("should have failed with authorization error");
        } catch (PulsarClientException.AuthorizationException pa) {
            // Ok
        }

        log.info("-- Exiting {} test --", methodName);
    }

    @Test
    public void testSubscriberPermission() throws Exception {
        log.info("-- Starting {} test --", methodName);

        conf.setEnablePackagesManagement(true);
        conf.setPackagesManagementStorageProvider(MockedPackagesStorageProvider.class.getName());
        conf.setAuthorizationProvider(PulsarAuthorizationProvider.class.getName());
        setup();

        final String tenantRole = "tenant-role";
        final String subscriptionRole = "sub1-role";
        final String subscriptionName = "sub1";
        final String subscriptionName2 = "sub2";
        final String namespace = "my-property/my-ns-sub-auth";
        final String topicName = "persistent://" + namespace + "/my-topic";
        Authentication adminAuthentication = new ClientAuthentication("superUser");

        clientAuthProviderSupportedRoles.add(subscriptionRole);

        @Cleanup
        PulsarAdmin superAdmin = spy(
                PulsarAdmin.builder().serviceHttpUrl(brokerUrl.toString()).authentication(adminAuthentication).build());

        Authentication tenantAdminAuthentication = new ClientAuthentication(tenantRole);
        @Cleanup
        PulsarAdmin tenantAdmin = spy(PulsarAdmin.builder().serviceHttpUrl(brokerUrl.toString())
                .authentication(tenantAdminAuthentication).build());

        Authentication subAdminAuthentication = new ClientAuthentication(subscriptionRole);
        @Cleanup
        PulsarAdmin sub1Admin = spy(PulsarAdmin.builder().serviceHttpUrl(brokerUrl.toString())
                .authentication(subAdminAuthentication).build());

        Authentication authentication = new ClientAuthentication(subscriptionRole);

        superAdmin.clusters().createCluster("test", ClusterData.builder().serviceUrl(brokerUrl.toString()).build());

        superAdmin.tenants().createTenant("my-property",
                new TenantInfoImpl(Sets.newHashSet(tenantRole), Sets.newHashSet("test")));
        superAdmin.namespaces().createNamespace(namespace, Sets.newHashSet("test"));
<<<<<<< HEAD
=======
        assertNull(superAdmin.namespaces().getPublishRate(namespace));
>>>>>>> 3a12044a

        // subscriptionRole doesn't have topic-level authorization, so it will fail to get topic stats-internal info
        try {
            sub1Admin.topics().getInternalStats(topicName, true);
            fail("should have failed with authorization exception");
        } catch (Exception e) {
            assertTrue(e.getMessage().startsWith(
                    "Unauthorized to validateTopicOperation for operation [GET_STATS]"));
        }
<<<<<<< HEAD
=======
        try {
            sub1Admin.topics().getBacklogSizeByMessageId(topicName, MessageId.earliest);
            fail("should have failed with authorization exception");
        } catch (Exception e) {
            assertTrue(e.getMessage().startsWith(
                    "Unauthorized to validateTopicOperation for operation"));
        }
>>>>>>> 3a12044a

        // grant topic consume authorization to the subscriptionRole
        tenantAdmin.topics().grantPermission(topicName, subscriptionRole,
                Collections.singleton(AuthAction.consume));

        replacePulsarClient(PulsarClient.builder()
                .serviceUrl(pulsar.getBrokerServiceUrl())
                .authentication(authentication));

        // (1) Create subscription name
        Consumer<byte[]> consumer = pulsarClient.newConsumer().topic(topicName).subscriptionName(subscriptionName)
                .subscribe();
        Consumer<byte[]> consumer2 = pulsarClient.newConsumer().topic(topicName).subscriptionName(subscriptionName2)
                .subscribe();
        consumer.close();
        consumer2.close();

        List<String> subscriptions = sub1Admin.topics().getSubscriptions(topicName);
        assertEquals(subscriptions.size(), 2);

        // now, subscriptionRole have consume authorization on topic, so it will successfully get topic internal stats
<<<<<<< HEAD
        PersistentTopicInternalStats internalStats = superAdmin.topics().getInternalStats(topicName, true);
        assertNotNull(internalStats);
=======
        PersistentTopicInternalStats internalStats = sub1Admin.topics().getInternalStats(topicName, true);
        assertNotNull(internalStats);
        Long backlogSize = sub1Admin.topics().getBacklogSizeByMessageId(topicName, MessageId.earliest);
        assertEquals(backlogSize.longValue(), 0);
>>>>>>> 3a12044a

        // verify tenant is able to perform all subscription-admin api
        tenantAdmin.topics().skipAllMessages(topicName, subscriptionName);
        tenantAdmin.topics().skipMessages(topicName, subscriptionName, 1);
        try {
            tenantAdmin.topics().expireMessages(topicName, subscriptionName, 10);
        } catch (Exception e) {
            // my-sub1 has no msg backlog, so expire message won't be issued on that subscription
            assertTrue(e.getMessage().startsWith("Expire message by timestamp not issued on topic"));
        }
        tenantAdmin.topics().expireMessages(topicName, subscriptionName, new MessageIdImpl(-1, -1, -1), true);
        tenantAdmin.topics().peekMessages(topicName, subscriptionName, 1);
        tenantAdmin.topics().resetCursor(topicName, subscriptionName, 10);
        tenantAdmin.topics().resetCursor(topicName, subscriptionName, MessageId.earliest);

        // subscriptionRole doesn't have namespace-level authorization, so it will fail to unsubscribe namespace
        try {
            sub1Admin.namespaces().unsubscribeNamespace(namespace, subscriptionName2);
            fail("should have failed with authorization exception");
        } catch (Exception e) {
            assertTrue(e.getMessage().startsWith(
                    "Unauthorized to validateNamespaceOperation for operation [UNSUBSCRIBE]"));
        }
<<<<<<< HEAD
=======
        try {
            sub1Admin.namespaces().getTopics(namespace);
            fail("should have failed with authorization exception");
        } catch (Exception e) {
            assertTrue(e.getMessage().startsWith(
                    "Unauthorized to validateNamespaceOperation for operation [GET_TOPICS]"));
        }
        try {
            sub1Admin.packages().listPackages("function", namespace);
            fail("should have failed with authorization exception");
        } catch (Exception e) {
            assertTrue(e.getMessage().startsWith(
                    "Role sub1-role has not the 'package' permission to do the packages operations"));
        }
>>>>>>> 3a12044a

        // grant namespace-level authorization to the subscriptionRole
        tenantAdmin.namespaces().grantPermissionOnNamespace(namespace, subscriptionRole,
                Sets.newHashSet(AuthAction.consume, AuthAction.packages));

        // now, subscriptionRole have consume authorization on namespace, so it will successfully unsubscribe namespace
        sub1Admin.namespaces().unsubscribeNamespaceBundle(namespace, "0x00000000_0xffffffff", subscriptionName2);
        subscriptions = sub1Admin.topics().getSubscriptions(topicName);
        assertEquals(subscriptions.size(), 1);
        List<String> topics = sub1Admin.namespaces().getTopics(namespace);
        assertEquals(topics.size(), 1);
        List<String> packages = sub1Admin.packages().listPackages("function", namespace);
        assertEquals(packages.size(), 0);

        // now, subscriptionRole have consume authorization on namespace, so it will successfully unsubscribe namespace
        sub1Admin.namespaces().unsubscribeNamespaceBundle(namespace, "0x00000000_0xffffffff", subscriptionName2);
        subscriptions = sub1Admin.topics().getSubscriptions(topicName);
        assertEquals(subscriptions.size(), 1);

        // subscriptionRole has namespace-level authorization
        sub1Admin.topics().resetCursor(topicName, subscriptionName, 10);

        // grant subscription access to specific different role and only that role can access the subscription
        String otherPrincipal = "Principal-1-to-access-sub";
        tenantAdmin.namespaces().grantPermissionOnSubscription(namespace, subscriptionName,
                Collections.singleton(otherPrincipal));
        TreeMap<String, Set<String>> permissionOnSubscription = new TreeMap<>();
        permissionOnSubscription.put(subscriptionName, Collections.singleton(otherPrincipal));
        Assert.assertEquals(tenantAdmin.namespaces().getPermissionOnSubscription(namespace), permissionOnSubscription);

        // now, subscriptionRole doesn't have subscription level access so, it will fail to access subscription
        try {
            sub1Admin.topics().resetCursor(topicName, subscriptionName, 10);
            fail("should have fail with authorization exception");
        } catch (org.apache.pulsar.client.admin.PulsarAdminException.NotAuthorizedException e) {
            // Ok
        }

        // reset on position
        try {
            sub1Admin.topics().resetCursor(topicName, subscriptionName, MessageId.earliest);
            fail("should have fail with authorization exception");
        } catch (org.apache.pulsar.client.admin.PulsarAdminException.NotAuthorizedException e) {
            // Ok
        }

        // now, grant subscription-access to subscriptionRole as well
        superAdmin.namespaces().grantPermissionOnSubscription(namespace, subscriptionName,
                Sets.newHashSet(otherPrincipal, subscriptionRole));
        TreeMap<String, Set<String>> permissionOnSubscription1 = new TreeMap<>();
        permissionOnSubscription1.put(subscriptionName, Sets.newHashSet(otherPrincipal, subscriptionRole));
        Assert.assertEquals(tenantAdmin.namespaces().getPermissionOnSubscription(namespace), permissionOnSubscription1);

        sub1Admin.topics().skipAllMessages(topicName, subscriptionName);
        sub1Admin.topics().skipMessages(topicName, subscriptionName, 1);
        try {
            tenantAdmin.topics().expireMessages(topicName, subscriptionName, 10);
        } catch (Exception e) {
            // my-sub1 has no msg backlog, so expire message won't be issued on that subscription
            assertTrue(e.getMessage().startsWith("Expire message by timestamp not issued on topic"));
        }        sub1Admin.topics().peekMessages(topicName, subscriptionName, 1);
        sub1Admin.topics().resetCursor(topicName, subscriptionName, 10);
        sub1Admin.topics().resetCursor(topicName, subscriptionName, MessageId.earliest);

        superAdmin.namespaces().revokePermissionOnSubscription(namespace, subscriptionName, subscriptionRole);

        try {
            sub1Admin.topics().resetCursor(topicName, subscriptionName, 10);
            fail("should have fail with authorization exception");
        } catch (org.apache.pulsar.client.admin.PulsarAdminException.NotAuthorizedException e) {
            // Ok
        }

        log.info("-- Exiting {} test --", methodName);
    }

    @Test
    public void testClearBacklogPermission() throws Exception {
        log.info("-- Starting {} test --", methodName);

        conf.setAuthorizationProvider(PulsarAuthorizationProvider.class.getName());
        setup();

        final String tenantRole = "tenant-role";
        final String subscriptionRole = "sub-role";
        final String subscriptionName = "sub1";
        final String namespace = "my-property/my-ns-sub-auth";
        final String topicName = "persistent://" + namespace + "/my-topic";
        Authentication adminAuthentication = new ClientAuthentication("superUser");

        clientAuthProviderSupportedRoles.add(subscriptionRole);

        @Cleanup
        PulsarAdmin superAdmin = spy(PulsarAdmin.builder().serviceHttpUrl(brokerUrl.toString())
                .authentication(adminAuthentication).build());

        Authentication tenantAdminAuthentication = new ClientAuthentication(tenantRole);
        @Cleanup
        PulsarAdmin tenantAdmin = spy(PulsarAdmin.builder().serviceHttpUrl(brokerUrl.toString())
                .authentication(tenantAdminAuthentication).build());

        Authentication subAdminAuthentication = new ClientAuthentication(subscriptionRole);
        @Cleanup
        PulsarAdmin sub1Admin = spy(PulsarAdmin.builder().serviceHttpUrl(brokerUrl.toString())
                .authentication(subAdminAuthentication).build());

        superAdmin.clusters().createCluster("test",
                ClusterData.builder().serviceUrl(brokerUrl.toString()).build());
        superAdmin.tenants().createTenant("my-property",
                new TenantInfoImpl(Sets.newHashSet(tenantRole), Sets.newHashSet("test")));
        superAdmin.namespaces().createNamespace(namespace, Sets.newHashSet("test"));
        superAdmin.topics().createPartitionedTopic(topicName, 1);
        assertEquals(tenantAdmin.topics().getPartitionedTopicList(namespace),
                Lists.newArrayList(topicName));

        // grant topic consume&produce authorization to the subscriptionRole
        superAdmin.topics().grantPermission(topicName, subscriptionRole,
                Sets.newHashSet(AuthAction.produce, AuthAction.consume));
        replacePulsarClient(PulsarClient.builder()
                .serviceUrl(pulsar.getBrokerServiceUrl())
                .authentication(subAdminAuthentication));

        @Cleanup
        Producer<byte[]> batchProducer = pulsarClient.newProducer().topic(topicName)
                .enableBatching(false)
                .create();

        @Cleanup
        Consumer<byte[]> consumer = pulsarClient.newConsumer().topic(topicName)
                .subscriptionInitialPosition(SubscriptionInitialPosition.Earliest)
                .subscriptionName(subscriptionName)
                .subscribe();

        CompletableFuture<MessageId> completableFuture = new CompletableFuture<>();
        for (int i = 0; i < 10; i++) {
            completableFuture = batchProducer.sendAsync("a".getBytes());
        }
        completableFuture.get();
        assertEquals(sub1Admin.topics().getStats(topicName + "-partition-0").getSubscriptions()
                .get(subscriptionName).getMsgBacklog(), 10);

        // subscriptionRole doesn't have namespace-level authorization, so it will fail to clear backlog
        try {
            sub1Admin.topics().getPartitionedTopicList(namespace);
            fail("should have failed with authorization exception");
        } catch (Exception e) {
            assertTrue(e.getMessage().startsWith(
                    "Unauthorized to validateNamespaceOperation for operation [GET_TOPICS]"));
        }
        try {
            sub1Admin.namespaces().clearNamespaceBundleBacklog(namespace, "0x00000000_0xffffffff");
            fail("should have failed with authorization exception");
        } catch (Exception e) {
            assertTrue(e.getMessage().startsWith(
                    "Unauthorized to validateNamespaceOperation for operation [CLEAR_BACKLOG]"));
        }

        superAdmin.namespaces().grantPermissionOnNamespace(namespace, subscriptionRole,
                Sets.newHashSet(AuthAction.consume));
        // now, subscriptionRole have consume authorization on namespace, so it will successfully clear backlog
        assertEquals(sub1Admin.topics().getPartitionedTopicList(namespace),
                Lists.newArrayList(topicName));
        sub1Admin.namespaces().clearNamespaceBundleBacklog(namespace, "0x00000000_0xffffffff");
        assertEquals(sub1Admin.topics().getStats(topicName + "-partition-0").getSubscriptions()
                .get(subscriptionName).getMsgBacklog(), 0);

<<<<<<< HEAD
=======
        superAdmin.namespaces().revokePermissionsOnNamespace(namespace, subscriptionRole);
        superAdmin.namespaces().grantPermissionOnNamespace(namespace, subscriptionRole,
                Sets.newHashSet(AuthAction.produce));
        assertEquals(sub1Admin.topics().getPartitionedTopicList(namespace),
                Lists.newArrayList(topicName));

        log.info("-- Exiting {} test --", methodName);
    }

    @Test
    public void testSchemaCompatibilityStrategyPermission() throws Exception {
        log.info("-- Starting {} test --", methodName);

        conf.setSystemTopicEnabled(true);
        conf.setTopicLevelPoliciesEnabled(true);
        conf.setAnonymousUserRole("superUser");
        conf.setAuthorizationProvider(PulsarAuthorizationProvider.class.getName());
        setup();

        final String tenantRole = "tenant-role";
        final String generalRole = "general-role";
        final String namespace = "my-property/my-ns-sub-auth";
        final String topicName = "persistent://" + namespace + "/my-topic";

        Authentication adminAuthentication = new ClientAuthentication("superUser");
        @Cleanup
        PulsarAdmin superAdmin = spy(PulsarAdmin.builder().serviceHttpUrl(brokerUrl.toString())
                .authentication(adminAuthentication).build());

        Authentication tenantAdminAuthentication = new ClientAuthentication(tenantRole);
        @Cleanup
        PulsarAdmin tenantAdmin = spy(PulsarAdmin.builder().serviceHttpUrl(brokerUrl.toString())
                .authentication(tenantAdminAuthentication).build());

        Authentication generalAdminAuthentication = new ClientAuthentication(generalRole);
        @Cleanup
        PulsarAdmin generalAdmin = spy(PulsarAdmin.builder().serviceHttpUrl(brokerUrl.toString())
                .authentication(generalAdminAuthentication).build());

        superAdmin.clusters().createCluster("test",
                ClusterData.builder().serviceUrl(brokerUrl.toString()).build());
        superAdmin.tenants().createTenant("my-property",
                new TenantInfoImpl(Sets.newHashSet(tenantRole), Sets.newHashSet("test")));
        superAdmin.namespaces().createNamespace(namespace, Sets.newHashSet("test"));
        superAdmin.topics().createPartitionedTopic(topicName, 1);

        // grant topic produce authorization to the generalRole
        superAdmin.topics().grantPermission(topicName, generalRole,
                Collections.singleton(AuthAction.produce));
        replacePulsarClient(PulsarClient.builder()
                .serviceUrl(pulsar.getBrokerServiceUrl())
                .authentication(generalAdminAuthentication));

        @Cleanup
        Producer<byte[]> batchProducer = pulsarClient.newProducer().topic(topicName).create();
        batchProducer.close();

        // generalRole doesn't have permission to access topic policy, so it will fail to write/read topic policy
        try {
            generalAdmin.topicPolicies().setSchemaCompatibilityStrategy(topicName,
                    SchemaCompatibilityStrategy.ALWAYS_COMPATIBLE);
            fail("should have failed with authorization exception");
        } catch (Exception e) {
            assertTrue(e.getMessage().startsWith("Unauthorized to validateTopicPolicyOperation " +
                    "for operation [WRITE] on topic [" + topicName + "] on policy [SCHEMA_COMPATIBILITY_STRATEGY]"));
        }
        try {
            generalAdmin.topicPolicies().getSchemaCompatibilityStrategy(topicName, true);
            fail("should have failed with authorization exception");
        } catch (Exception e) {
            assertTrue(e.getMessage().startsWith("Unauthorized to validateTopicPolicyOperation " +
                    "for operation [READ] on topic [" + topicName + "] on policy [SCHEMA_COMPATIBILITY_STRATEGY]"));
        }
        try {
            generalAdmin.topicPolicies().getSchemaCompatibilityStrategy(topicName, false);
            fail("should have failed with authorization exception");
        } catch (Exception e) {
            assertTrue(e.getMessage().startsWith("Unauthorized to validateTopicPolicyOperation " +
                    "for operation [READ] on topic [" + topicName + "] on policy [SCHEMA_COMPATIBILITY_STRATEGY]"));
        }

        // The superUser or tenantAdministrator can access topic policy, so it can successfully write/read topic policy
        superAdmin.topicPolicies().setSchemaCompatibilityStrategy(topicName,
                SchemaCompatibilityStrategy.BACKWARD_TRANSITIVE);
        Awaitility.await().untilAsserted(() -> assertEquals(
                superAdmin.topicPolicies().getSchemaCompatibilityStrategy(topicName, true),
                SchemaCompatibilityStrategy.BACKWARD_TRANSITIVE));
        tenantAdmin.topicPolicies().setSchemaCompatibilityStrategy(topicName,
                SchemaCompatibilityStrategy.ALWAYS_COMPATIBLE);
        Awaitility.await().untilAsserted(() -> assertEquals(
                tenantAdmin.topicPolicies().getSchemaCompatibilityStrategy(topicName, true),
                SchemaCompatibilityStrategy.ALWAYS_COMPATIBLE));

>>>>>>> 3a12044a
        log.info("-- Exiting {} test --", methodName);
    }

    @Test
    public void testSubscriptionPrefixAuthorization() throws Exception {
        log.info("-- Starting {} test --", methodName);

        conf.setAuthorizationProvider(TestAuthorizationProviderWithSubscriptionPrefix.class.getName());
        setup();

        Authentication adminAuthentication = new ClientAuthentication("superUser");
        @Cleanup
        PulsarAdmin admin = spy(
                PulsarAdmin.builder().serviceHttpUrl(brokerUrl.toString()).authentication(adminAuthentication).build());

        Authentication authentication = new ClientAuthentication(clientRole);

        replacePulsarClient(PulsarClient.builder()
                .serviceUrl(pulsar.getBrokerServiceUrl())
                .authentication(authentication));


        admin.clusters().createCluster("test", ClusterData.builder().serviceUrl(brokerUrl.toString()).build());

        admin.tenants().createTenant("prop-prefix",
                new TenantInfoImpl(Sets.newHashSet("appid1", "appid2"), Sets.newHashSet("test")));
        admin.namespaces().createNamespace("prop-prefix/ns", Sets.newHashSet("test"));

        // (1) Valid subscription name will be approved by authorization service
        Consumer<byte[]> consumer = pulsarClient.newConsumer().topic("persistent://prop-prefix/ns/t1")
                .subscriptionName(clientRole + "-sub1").subscribe();
        consumer.close();

        // (2) InValid subscription name will be rejected by authorization service
        try {
            consumer = pulsarClient.newConsumer().topic("persistent://prop-prefix/ns/t1").subscriptionName("sub1")
                    .subscribe();
            Assert.fail("should have failed with authorization error");
        } catch (PulsarClientException.AuthorizationException pa) {
            // Ok
        }

        log.info("-- Exiting {} test --", methodName);
    }

    @Test
    public void testGrantPermission() throws Exception {
        log.info("-- Starting {} test --", methodName);

        conf.setAuthorizationProvider(TestAuthorizationProviderWithGrantPermission.class.getName());
        setup();

        AuthorizationService authorizationService = new AuthorizationService(conf, null);
        TopicName topicName = TopicName.get("persistent://prop/cluster/ns/t1");
        String role = "test-role";
        Assert.assertFalse(authorizationService.canProduce(topicName, role, null));
        Assert.assertFalse(authorizationService.canConsume(topicName, role, null, "sub1"));
        authorizationService.grantPermissionAsync(topicName, null, role, "auth-json").get();
        Assert.assertTrue(authorizationService.canProduce(topicName, role, null));
        Assert.assertTrue(authorizationService.canConsume(topicName, role, null, "sub1"));

        log.info("-- Exiting {} test --", methodName);
    }

    @Test
    public void testAuthData() throws Exception {
        log.info("-- Starting {} test --", methodName);

        conf.setAuthorizationProvider(TestAuthorizationProviderWithGrantPermission.class.getName());
        setup();

        AuthorizationService authorizationService = new AuthorizationService(conf, null);
        TopicName topicName = TopicName.get("persistent://prop/cluster/ns/t1");
        String role = "test-role";
        authorizationService.grantPermissionAsync(topicName, null, role, "auth-json").get();
        Assert.assertEquals(TestAuthorizationProviderWithGrantPermission.authDataJson, "auth-json");
        Assert.assertTrue(authorizationService.canProduce(topicName, role, new AuthenticationDataCommand("prod-auth")));
        Assert.assertEquals(TestAuthorizationProviderWithGrantPermission.authenticationData.getCommandData(),
                "prod-auth");
        Assert.assertTrue(
                authorizationService.canConsume(topicName, role, new AuthenticationDataCommand("cons-auth"), "sub1"));
        Assert.assertEquals(TestAuthorizationProviderWithGrantPermission.authenticationData.getCommandData(),
                "cons-auth");

        log.info("-- Exiting {} test --", methodName);
    }

    @Test
    public void testPermissionForProducerCreateInitialSubscription() throws Exception {
        log.info("-- Starting {} test --", methodName);

        conf.setAuthorizationProvider(PulsarAuthorizationProvider.class.getName());
        setup();

        String lookupUrl = pulsar.getBrokerServiceUrl();

        final String invalidRole = "invalid-role";
        final String producerRole = "producer-role";
        final String topic = "persistent://my-property/my-ns/my-topic";
        final String initialSubscriptionName = "init-sub";
        TopicName tn = TopicName.get(topic);
        Authentication adminAuthentication = new ClientAuthentication("superUser");
        Authentication authenticationInvalidRole = new ClientAuthentication(invalidRole);
        Authentication authenticationProducerRole = new ClientAuthentication(producerRole);
        @Cleanup
        PulsarAdmin admin =
                PulsarAdmin.builder().serviceHttpUrl(brokerUrl.toString()).authentication(adminAuthentication).build();

        admin.clusters().createCluster("test", ClusterData.builder().serviceUrl(brokerUrl.toString()).build());
        admin.tenants().createTenant("my-property",
                new TenantInfoImpl(Sets.newHashSet("appid1", "appid2"), Sets.newHashSet("test")));
        admin.namespaces().createNamespace("my-property/my-ns", Sets.newHashSet("test"));
        admin.topics().grantPermission(topic, invalidRole, Collections.singleton(AuthAction.produce));
        admin.topics().grantPermission(topic, producerRole, Sets.newHashSet(AuthAction.produce, AuthAction.consume));

        @Cleanup
        PulsarClient pulsarClientInvalidRole = PulsarClient.builder().serviceUrl(lookupUrl)
                .authentication(authenticationInvalidRole).build();

        try {
            Producer<byte[]> invalidRoleProducer = ((ProducerBuilderImpl<byte[]>) pulsarClientInvalidRole.newProducer())
                    .initialSubscriptionName(initialSubscriptionName)
                    .topic(topic)
                    .create();
            invalidRoleProducer.close();
            fail("Should not pass");
        } catch (PulsarClientException.AuthorizationException ex) {
            // ok
        }

        // If the producer doesn't have permission to create the init sub, we should also avoid creating the topic.
        Assert.assertFalse(admin.namespaces().getTopics(tn.getNamespace()).contains(tn.getLocalName()));

        @Cleanup
        PulsarClient pulsarClientProducerRole = PulsarClient.builder().serviceUrl(lookupUrl)
                .authentication(authenticationProducerRole).build();

        Producer<byte[]> producer = ((ProducerBuilderImpl<byte[]>) pulsarClientProducerRole.newProducer())
                .initialSubscriptionName(initialSubscriptionName)
                .topic(topic)
                .create();
        producer.close();

        Assert.assertTrue(admin.topics().getSubscriptions(topic).contains(initialSubscriptionName));

        log.info("-- Exiting {} test --", methodName);
    }

    public static class ClientAuthentication implements Authentication {
        String user;

        public ClientAuthentication(String user) {
            this.user = user;
        }

        @Override
        public void close() throws IOException {
            // No-op
        }

        @Override
        public String getAuthMethodName() {
            return "test";
        }

        @Override
        public AuthenticationDataProvider getAuthData() throws PulsarClientException {
            AuthenticationDataProvider provider = new AuthenticationDataProvider() {
                public boolean hasDataForHttp() {
                    return true;
                }

                @SuppressWarnings("unchecked")
                public Set<Map.Entry<String, String>> getHttpHeaders() {
                    return Sets.newHashSet(Maps.immutableEntry("user", user));
                }

                public boolean hasDataFromCommand() {
                    return true;
                }

                public String getCommandData() {
                    return user;
                }
            };
            return provider;
        }

        @Override
        public void configure(Map<String, String> authParams) {
            // No-op
        }

        @Override
        public void start() throws PulsarClientException {
            // No-op
        }

    }

    public static class TestAuthenticationProvider implements AuthenticationProvider {

        @Override
        public void close() throws IOException {
            // no-op
        }

        @Override
        public void initialize(ServiceConfiguration config) throws IOException {
            // No-op
        }

        @Override
        public String getAuthMethodName() {
            return "test";
        }

        @Override
        public String authenticate(AuthenticationDataSource authData) throws AuthenticationException {
            return authData.getCommandData() != null ? authData.getCommandData() : authData.getHttpHeader("user");
        }

    }

    public static class TestAuthorizationProvider implements AuthorizationProvider {

        public ServiceConfiguration conf;

        @Override
        public void close() throws IOException {
            // No-op
        }

        @Override
        public CompletableFuture<Boolean> isSuperUser(String role,
                                                      ServiceConfiguration serviceConfiguration) {
            Set<String> superUserRoles = serviceConfiguration.getSuperUserRoles();
            return CompletableFuture.completedFuture(role != null && superUserRoles.contains(role) ? true : false);
        }

        @Override
        public void initialize(ServiceConfiguration conf, PulsarResources pulsarResources) throws IOException {
            this.conf = conf;
            // No-op
        }

        @Override
        public CompletableFuture<Boolean> canProduceAsync(TopicName topicName, String role,
                AuthenticationDataSource authenticationData) {
            return CompletableFuture.completedFuture(clientAuthProviderSupportedRoles.contains(role));
        }

        @Override
        public CompletableFuture<Boolean> canConsumeAsync(TopicName topicName, String role,
                AuthenticationDataSource authenticationData, String subscription) {
            return CompletableFuture.completedFuture(clientAuthProviderSupportedRoles.contains(role));
        }

        @Override
        public CompletableFuture<Boolean> canLookupAsync(TopicName topicName, String role,
                AuthenticationDataSource authenticationData) {
            return CompletableFuture.completedFuture(clientAuthProviderSupportedRoles.contains(role));
        }

        @Override
        public CompletableFuture<Boolean> allowFunctionOpsAsync(NamespaceName namespaceName, String role, AuthenticationDataSource authenticationData) {
            return null;
        }

        @Override
        public CompletableFuture<Boolean> allowSourceOpsAsync(NamespaceName namespaceName, String role, AuthenticationDataSource authenticationData) {
            return null;
        }

        @Override
        public CompletableFuture<Boolean> allowSinkOpsAsync(NamespaceName namespaceName, String role, AuthenticationDataSource authenticationData) {
            return null;
        }

        @Override
        public CompletableFuture<Void> grantPermissionAsync(NamespaceName namespace, Set<AuthAction> actions,
                String role, String authenticationData) {
            return CompletableFuture.completedFuture(null);
        }

        @Override
        public CompletableFuture<Void> grantPermissionAsync(TopicName topicname, Set<AuthAction> actions, String role,
                String authenticationData) {
            return CompletableFuture.completedFuture(null);
        }

        @Override
        public CompletableFuture<Void> grantSubscriptionPermissionAsync(NamespaceName namespace,
                String subscriptionName, Set<String> roles, String authDataJson) {
            return CompletableFuture.completedFuture(null);
        }

        @Override
        public CompletableFuture<Void> revokeSubscriptionPermissionAsync(NamespaceName namespace,
                String subscriptionName, String role, String authDataJson) {
            return CompletableFuture.completedFuture(null);
        }

        @Override
        public CompletableFuture<Boolean> isTenantAdmin(String tenant, String role, TenantInfo tenantInfo, AuthenticationDataSource authenticationData) {
            return CompletableFuture.completedFuture(true);
        }

        @Override
        public CompletableFuture<Boolean> allowTenantOperationAsync(
            String tenantName, String role, TenantOperation operation, AuthenticationDataSource authData) {
            return CompletableFuture.completedFuture(true);
        }

        @Override
        public Boolean allowTenantOperation(
            String tenantName, String role, TenantOperation operation, AuthenticationDataSource authData) {
            return true;
        }

        @Override
        public CompletableFuture<Boolean> allowNamespaceOperationAsync(
            NamespaceName namespaceName, String role, NamespaceOperation operation, AuthenticationDataSource authData) {
            return CompletableFuture.completedFuture(true);
        }

        @Override
        public Boolean allowNamespaceOperation(
            NamespaceName namespaceName, String role, NamespaceOperation operation, AuthenticationDataSource authData) {
            return null;
        }

        @Override
        public CompletableFuture<Boolean> allowTopicOperationAsync(
            TopicName topic, String role, TopicOperation operation, AuthenticationDataSource authData) {
            CompletableFuture<Boolean> isAuthorizedFuture;

            if (role.equals("plugbleRole")) {
                isAuthorizedFuture = CompletableFuture.completedFuture(true);
            } else {
                isAuthorizedFuture = CompletableFuture.completedFuture(false);
            }

            return isAuthorizedFuture;
        }

        @Override
        public Boolean allowTopicOperation(
            TopicName topicName, String role, TopicOperation operation, AuthenticationDataSource authData) {
            try {
                return allowTopicOperationAsync(topicName, role, operation, authData).get();
            } catch (InterruptedException e) {
                throw new RestException(e);
            } catch (ExecutionException e) {
                throw new RestException(e);
            }
        }
    }

    /**
     * This provider always fails authorization on consumer and passes on producer
     *
     */
    public static class TestAuthorizationProvider2 extends TestAuthorizationProvider {

        @Override
        public CompletableFuture<Boolean> canProduceAsync(TopicName topicName, String role,
                AuthenticationDataSource authenticationData) {
            return CompletableFuture.completedFuture(true);
        }

        @Override
        public CompletableFuture<Boolean> canConsumeAsync(TopicName topicName, String role,
                AuthenticationDataSource authenticationData, String subscription) {
            return CompletableFuture.completedFuture(false);
        }

        @Override
        public CompletableFuture<Boolean> canLookupAsync(TopicName topicName, String role,
                AuthenticationDataSource authenticationData) {
            return CompletableFuture.completedFuture(true);
        }
    }

    public static class TestAuthorizationProviderWithSubscriptionPrefix extends TestAuthorizationProvider {
        @Override
        public CompletableFuture<Boolean> allowTopicOperationAsync(TopicName topic,
                                                                   String role,
                                                                   TopicOperation operation,
                                                                   AuthenticationDataSource authData) {
            CompletableFuture<Boolean> future = new CompletableFuture<>();
            if (authData.hasSubscription()) {
                String subscription = authData.getSubscription();
                if (isNotBlank(subscription)) {
                    if (!subscription.startsWith(role)) {
                        future.completeExceptionally(new PulsarServerException(
                                "The subscription name needs to be prefixed by the authentication role"));
                    }
                }
            }
            future.complete(clientRole.equals(role));
            return future;
        }
    }

    public static class TestAuthorizationProviderWithGrantPermission extends TestAuthorizationProvider {

        private Set<String> grantRoles = Sets.newHashSet();
        static AuthenticationDataSource authenticationData;
        static String authDataJson;

        @Override
        public CompletableFuture<Boolean> canProduceAsync(TopicName topicName, String role,
                AuthenticationDataSource authenticationData) {
            this.authenticationData = authenticationData;
            return CompletableFuture.completedFuture(grantRoles.contains(role));
        }

        @Override
        public CompletableFuture<Boolean> canConsumeAsync(TopicName topicName, String role,
                AuthenticationDataSource authenticationData, String subscription) {
            this.authenticationData = authenticationData;
            return CompletableFuture.completedFuture(grantRoles.contains(role));
        }

        @Override
        public CompletableFuture<Boolean> canLookupAsync(TopicName topicName, String role,
                AuthenticationDataSource authenticationData) {
            this.authenticationData = authenticationData;
            return CompletableFuture.completedFuture(grantRoles.contains(role));
        }

        @Override
        public CompletableFuture<Void> grantPermissionAsync(NamespaceName namespace, Set<AuthAction> actions,
                String role, String authData) {
            this.authDataJson = authData;
            grantRoles.add(role);
            return CompletableFuture.completedFuture(null);
        }

        @Override
        public CompletableFuture<Void> grantPermissionAsync(TopicName topicname, Set<AuthAction> actions, String role,
                String authData) {
            this.authDataJson = authData;
            grantRoles.add(role);
            return CompletableFuture.completedFuture(null);
        }
    }

}<|MERGE_RESOLUTION|>--- conflicted
+++ resolved
@@ -22,10 +22,7 @@
 import static org.mockito.Mockito.spy;
 import static org.testng.Assert.assertEquals;
 import static org.testng.Assert.assertNotNull;
-<<<<<<< HEAD
-=======
 import static org.testng.Assert.assertNull;
->>>>>>> 3a12044a
 import static org.testng.Assert.assertTrue;
 import static org.testng.Assert.fail;
 import com.google.common.collect.Lists;
@@ -61,10 +58,7 @@
 import org.apache.pulsar.common.policies.data.ClusterData;
 import org.apache.pulsar.common.policies.data.NamespaceOperation;
 import org.apache.pulsar.common.policies.data.PersistentTopicInternalStats;
-<<<<<<< HEAD
-=======
 import org.apache.pulsar.common.policies.data.SchemaCompatibilityStrategy;
->>>>>>> 3a12044a
 import org.apache.pulsar.common.policies.data.TenantInfo;
 import org.apache.pulsar.common.policies.data.TenantInfoImpl;
 import org.apache.pulsar.common.policies.data.TenantOperation;
@@ -220,10 +214,7 @@
         superAdmin.tenants().createTenant("my-property",
                 new TenantInfoImpl(Sets.newHashSet(tenantRole), Sets.newHashSet("test")));
         superAdmin.namespaces().createNamespace(namespace, Sets.newHashSet("test"));
-<<<<<<< HEAD
-=======
         assertNull(superAdmin.namespaces().getPublishRate(namespace));
->>>>>>> 3a12044a
 
         // subscriptionRole doesn't have topic-level authorization, so it will fail to get topic stats-internal info
         try {
@@ -233,8 +224,6 @@
             assertTrue(e.getMessage().startsWith(
                     "Unauthorized to validateTopicOperation for operation [GET_STATS]"));
         }
-<<<<<<< HEAD
-=======
         try {
             sub1Admin.topics().getBacklogSizeByMessageId(topicName, MessageId.earliest);
             fail("should have failed with authorization exception");
@@ -242,7 +231,6 @@
             assertTrue(e.getMessage().startsWith(
                     "Unauthorized to validateTopicOperation for operation"));
         }
->>>>>>> 3a12044a
 
         // grant topic consume authorization to the subscriptionRole
         tenantAdmin.topics().grantPermission(topicName, subscriptionRole,
@@ -264,15 +252,10 @@
         assertEquals(subscriptions.size(), 2);
 
         // now, subscriptionRole have consume authorization on topic, so it will successfully get topic internal stats
-<<<<<<< HEAD
-        PersistentTopicInternalStats internalStats = superAdmin.topics().getInternalStats(topicName, true);
-        assertNotNull(internalStats);
-=======
         PersistentTopicInternalStats internalStats = sub1Admin.topics().getInternalStats(topicName, true);
         assertNotNull(internalStats);
         Long backlogSize = sub1Admin.topics().getBacklogSizeByMessageId(topicName, MessageId.earliest);
         assertEquals(backlogSize.longValue(), 0);
->>>>>>> 3a12044a
 
         // verify tenant is able to perform all subscription-admin api
         tenantAdmin.topics().skipAllMessages(topicName, subscriptionName);
@@ -296,8 +279,6 @@
             assertTrue(e.getMessage().startsWith(
                     "Unauthorized to validateNamespaceOperation for operation [UNSUBSCRIBE]"));
         }
-<<<<<<< HEAD
-=======
         try {
             sub1Admin.namespaces().getTopics(namespace);
             fail("should have failed with authorization exception");
@@ -312,7 +293,6 @@
             assertTrue(e.getMessage().startsWith(
                     "Role sub1-role has not the 'package' permission to do the packages operations"));
         }
->>>>>>> 3a12044a
 
         // grant namespace-level authorization to the subscriptionRole
         tenantAdmin.namespaces().grantPermissionOnNamespace(namespace, subscriptionRole,
@@ -479,8 +459,6 @@
         assertEquals(sub1Admin.topics().getStats(topicName + "-partition-0").getSubscriptions()
                 .get(subscriptionName).getMsgBacklog(), 0);
 
-<<<<<<< HEAD
-=======
         superAdmin.namespaces().revokePermissionsOnNamespace(namespace, subscriptionRole);
         superAdmin.namespaces().grantPermissionOnNamespace(namespace, subscriptionRole,
                 Sets.newHashSet(AuthAction.produce));
@@ -574,7 +552,6 @@
                 tenantAdmin.topicPolicies().getSchemaCompatibilityStrategy(topicName, true),
                 SchemaCompatibilityStrategy.ALWAYS_COMPATIBLE));
 
->>>>>>> 3a12044a
         log.info("-- Exiting {} test --", methodName);
     }
 
