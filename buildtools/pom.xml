--- conflicted
+++ resolved
@@ -31,11 +31,7 @@
 
   <groupId>org.apache.pulsar</groupId>
   <artifactId>buildtools</artifactId>
-<<<<<<< HEAD
-  <version>2.9.1</version>
-=======
   <version>2.10.0-SNAPSHOT</version>
->>>>>>> 3a12044a
   <packaging>jar</packaging>
   <name>Pulsar Build Tools</name>
 
@@ -43,13 +39,8 @@
     <maven.compiler.source>1.8</maven.compiler.source>
     <maven.compiler.target>1.8</maven.compiler.target>
     <surefire.version>3.0.0-M3</surefire.version>
-<<<<<<< HEAD
-    <log4j2.version>2.16.0</log4j2.version>
-    <slf4j.version>1.7.25</slf4j.version>
-=======
     <log4j2.version>2.17.1</log4j2.version>
     <slf4j.version>1.7.32</slf4j.version>
->>>>>>> 3a12044a
     <testng.version>7.3.0</testng.version>
     <commons-lang3.version>3.11</commons-lang3.version>
     <maven-shade-plugin.version>3.2.4</maven-shade-plugin.version>
@@ -143,11 +134,7 @@
     <dependency>
       <groupId>io.netty</groupId>
       <artifactId>netty-common</artifactId>
-<<<<<<< HEAD
-      <version>4.1.72.Final</version>
-=======
       <version>4.1.74.Final</version>
->>>>>>> 3a12044a
       <scope>test</scope>
     </dependency>
   </dependencies>
